#ifndef PHAGE_H
#define PHAGE_H

#include "Symbiont.h"
#include "SymWorld.h"

class Phage: public Symbiont {
protected:

  /**
    * 
    * Purpose: Represents tbe time until lysis will be triggered.
    * 
  */    
  double burst_timer = 0;

  /**
    * 
    * Purpose: Represents if lysis is permitted. 
    * 
  */     
  bool lysis_enabled = true;

  /**
    * 
    * Purpose: Represents is lysogeny is on. 
    * 
  */     
  bool lysogeny = false;

  /**
    * 
    * Purpose: Represents how long a lysis burst takes to occur. 
    * 
  */     
  double burst_time = 60;

  /**
    * 
    * Purpose: Represents resources required for symbiont to create offspring 
    * 
  */     
  double sym_lysis_res = 15;

  /**
    * 
    * Purpose: Represents the chance of lysis
    * 
  */     
  double chance_of_lysis = 1;

  /**
    * 
    * Purpose: Represents if lysis mutation is permitted
    * 
  */     
  bool mutate_chance_of_lysis = false;


public:
  /**
   * The constructor for phage
   */
  Phage(emp::Ptr<emp::Random> _random, emp::Ptr<SymWorld> _world, emp::Ptr<SymConfigBase> _config, double _intval=0.0, double _points = 0.0) : Symbiont(_random, _world, _config, _intval, _points) {
    burst_time = my_config->BURST_TIME();
    sym_lysis_res = my_config->SYM_LYSIS_RES();
    lysis_enabled = my_config->LYSIS();
    mutate_chance_of_lysis = my_config->MUTATE_LYSIS_CHANCE();
    chance_of_lysis = my_config->LYSIS_CHANCE();
    if(chance_of_lysis == -1){
      chance_of_lysis = random->GetDouble(0.0, 1.0);
    }
  }


  /**
   * Input:
   * 
   * Output:
   * 
   * Purpose:
   */
  Phage(const Phage &) = default;


  /**
   * Input:
   * 
   * Output:
   * 
   * Purpose:
   */  
  Phage(Phage &&) = default;


  /**
   * Input:
   * 
   * Output:
   * 
   * Purpose:
   */
  Phage() = default;


  /**Input: None
   * 
   * Output: The double representing the phage's burst timer. 
   * 
   * Purpose: To get a phage's burst timer. 
   */
  double GetBurstTimer() {return burst_timer;}

<<<<<<< HEAD
=======
    burst_timer += random->GetRandNormal(1.0, 1.0);

  }
  void SetBurstTimer(int _in) {burst_timer = _in;}
>>>>>>> 777f519e

  /**
   * Input: None
   * 
   * Output: None
   * 
   * Purpose: To increment a phage's burst timer. 
   */
  void IncBurstTimer() {burst_timer += random->GetRandNormal(1.0, 1.0);}


  /**
   * Input: The int to be set as the phage's burst timer 
   * 
   * Output: None
   * 
   * Purpose: To set a phage's burst timer.
   */
  void SetBurstTimer(double _in) {burst_timer = _in;}


  /**
   * Input: None
   * 
   * Output: The double representing a phage's change of lysis.
   * 
   * Purpose: To determine a phage's chance of lysis.
   */
  double GetLysisChance() {return chance_of_lysis;}


  /**
   * Input: The double to be set as the phage's chance of lysis. 
   * 
   * Output: None
   * 
   * Purpose: To set a phage's chance of lysis 
   */
  void SetLysisChance(double _in) {chance_of_lysis = _in;}


  /**
   * Input: None
   * 
   * Output: The bool representing if a phage will do lysogeny.
   * 
   * Purpose: To determine if a phage is capable of lysogeny 
   */
  bool GetLysogeny() {return lysogeny;}


  /**
   * Input: None
   * 
   * Output: The bool representing if an organism is a phage, always true.
   * 
   * Purpose: To determine if an organism is a phage.
   */
  bool IsPhage() {return true;}


  /**
   * Input: None
   * 
   * Output: None
   * 
   * Purpose: To determine if a phage will choose lysis or lysogeny. If a phage chooses
   * to be lytic, their interaction value will be -1 to represent them being antagonstic. 
   * If a phage chooses to be lysogenic, their interaction value will be 0 to represent
   * them being neutral.
   */
  void uponInjection() {
    double rand_chance = random->GetDouble(0.0, 1.0);
    if (rand_chance <= chance_of_lysis){
      lysogeny = false;
      SetIntVal(-1); //lytic phage are antagonistic
    } else {
      lysogeny = true;
      SetIntVal(0); //lysogenic phage are neutral
    }
  }


  /**
   * Input: None
   * 
   * Output: None
   * 
   * Purpose: To mutate a phage's chance of lysis. The mutation will be based on a 
   * value choosen from a normal distribution centered at 0, with a standard 
   * deviation that is equal to the mutation size. Phage mutation can be  
   * on or off. 
   */
  void mutate() {
   Symbiont::mutate();
    if (random->GetDouble(0.0, 1.0) <= mut_rate) {
      //mutate chance of lysis/lysogeny, if enabled
      if(mutate_chance_of_lysis){
        chance_of_lysis += random->GetRandNormal(0.0, mut_size);
        if(chance_of_lysis < 0) chance_of_lysis = 0;
        else if (chance_of_lysis > 1) chance_of_lysis = 1;
      }
    }
  }


  /**
   * Input: None
   * 
   * Output: The pointer to the new phage that has been produced.
   * 
   * Purpose: To reproduce phage. The newly generated phage will have 
   * 0 points, a burst timer equal to 0, and have a mutated genome 
   * from their parent organism.
   */
  emp::Ptr<Organism> reproduce() {
    emp::Ptr<Phage> sym_baby = emp::NewPtr<Phage>(*this); //constructor that takes parent values
    sym_baby->SetPoints(0);
    sym_baby->SetBurstTimer(0);
    sym_baby->mutate();
    return sym_baby;
  }


  /** 
   * Input: A pointer to the baby host to have symbiont's added. 
   * 
   * Output: None
   * 
   * Purpose: To allow for vertical transmisison to occur. lysogenic
   * phage have 100% chance of vertical transmission, lytic phage have 
   * 0% chance
   */
  void VerticalTransmission(emp::Ptr<Organism> host_baby){
    //lysogenic phage have 100% chance of vertical transmission, lytic phage have 0% chance
    if(lysogeny){
      emp::Ptr<Organism> phage_baby = reproduce();
      host_baby->AddSymbiont(phage_baby);
    }
  }

<<<<<<< HEAD

  /**
   * Input: The double representing the resources that will be given to a phage. 
   * 
   * Output: The double reoresenting the resources that are left over from what
   * was distributed to the phage. 
   * 
   * Purpose: To mutate a phage's chance of lysis. 
   */
  double ProcessResources(double sym_piece){
=======
  double ProcessResources(double hostDonation){
>>>>>>> 777f519e
    if(lysogeny){
      return 0;
    }
    else{
      return Symbiont::ProcessResources(hostDonation); //lytic phage do steal resources
    }
  }


  /**
   * Input: The size_t representing the location of the phage being processed. 
   * 
   * Output: None
   * 
   * Purpose: To process a phage, meaning check for reproduciton, check for lysis, and move the phage. 
   */
  void Process(size_t location) {
    if(lysis_enabled && !GetHost().IsNull()) { //lysis enabled and phage is in a host
      if(!lysogeny){ //phage has chosen lysis
        if(GetBurstTimer() >= burst_time ) { //time to lyse!
          emp::vector<emp::Ptr<Organism>>& repro_syms = my_host->GetReproSymbionts();

          //Record the burst size and count
          emp::DataMonitor<double>& data_node_burst_size = my_world->GetBurstSizeDataNode();
          data_node_burst_size.AddDatum(repro_syms.size());
          emp::DataMonitor<int>& data_node_burst_count = my_world->GetBurstCountDataNode();
          data_node_burst_count.AddDatum(1);

          for(size_t r=0; r<repro_syms.size(); r++) {
            my_world->SymDoBirth(repro_syms[r], location);
          }
          my_host->ClearReproSyms();
          my_host->SetDead();
          return;

        } else { //not time to lyse
          IncBurstTimer();
          if(sym_lysis_res == 0) {
            std::cout << "Lysis with a sym_lysis_res of 0 leads to an \
            infinite loop, please change" << std::endl;
            std::exit(1);
          }
          while(GetPoints() >= sym_lysis_res) {
            emp::Ptr<Organism> sym_baby = reproduce();
            my_host->AddReproSym(sym_baby);
            SetPoints(GetPoints() - sym_lysis_res);
          }
        }
      }
      else if(lysogeny){ //phage has chosen lysogeny
        //check if the phage's host should become susceptible again
        if(random->GetDouble(0.0, 1.0) <= my_config->PROPHAGE_LOSS_RATE()){
          SetDead();
        }
      }
    }
    else if (GetHost().IsNull() && my_config->FREE_LIVING_SYMS()) { //phage is free living
      my_world->MoveFreeSym(location);
    }
  }
};
#endif<|MERGE_RESOLUTION|>--- conflicted
+++ resolved
@@ -111,14 +111,6 @@
    */
   double GetBurstTimer() {return burst_timer;}
 
-<<<<<<< HEAD
-=======
-    burst_timer += random->GetRandNormal(1.0, 1.0);
-
-  }
-  void SetBurstTimer(int _in) {burst_timer = _in;}
->>>>>>> 777f519e
-
   /**
    * Input: None
    * 
@@ -130,7 +122,7 @@
 
 
   /**
-   * Input: The int to be set as the phage's burst timer 
+   * Input: The double to be set as the phage's burst timer 
    * 
    * Output: None
    * 
@@ -259,7 +251,6 @@
     }
   }
 
-<<<<<<< HEAD
 
   /**
    * Input: The double representing the resources that will be given to a phage. 
@@ -269,10 +260,7 @@
    * 
    * Purpose: To mutate a phage's chance of lysis. 
    */
-  double ProcessResources(double sym_piece){
-=======
   double ProcessResources(double hostDonation){
->>>>>>> 777f519e
     if(lysogeny){
       return 0;
     }
