--- conflicted
+++ resolved
@@ -49,10 +49,6 @@
   }
 
   void process(double resources, size_t location) {
-<<<<<<< HEAD
-=======
-
->>>>>>> ed6dc1e9
     if(lysis && GetHost() != NULL) { //lysis enabled, checking for lysis
       if(GetBurstTimer() >= burst_time) { //time to lyse!
         emp::vector<emp::Ptr<Organism>>& repro_syms = my_host->GetReproSymbionts();
