--- conflicted
+++ resolved
@@ -86,8 +86,8 @@
 
   double ProcessResources(double hostDonation){
     if(lysogeny){
-      return 0; 
-    } 
+      return 0;
+    }
     else{
       return Symbiont::ProcessResources(hostDonation); //lytic phage do steal resources
     }
@@ -98,16 +98,10 @@
       if(!lysogeny){ //phage has chosen lysis
         if(GetBurstTimer() >= burst_time ) { //time to lyse!
           emp::vector<emp::Ptr<Organism>>& repro_syms = my_host->GetReproSymbionts();
-<<<<<<< HEAD
-          emp::DataMonitor<double>& data_node_burst_size = my_world->GetBurstSizeDataNode();
-          data_node_burst_size.AddDatum(repro_syms.size());
-
-=======
 
           //Record the burst size and count
           emp::DataMonitor<double>& data_node_burst_size = my_world->GetBurstSizeDataNode();
           data_node_burst_size.AddDatum(repro_syms.size());
->>>>>>> 9a49b92a
           emp::DataMonitor<int>& data_node_burst_count = my_world->GetBurstCountDataNode();
           data_node_burst_count.AddDatum(1);
 
@@ -138,16 +132,9 @@
           SetDead();
         }
       }
-<<<<<<< HEAD
-    } else {
+    }
+    else if (my_config->MOVE_FREE_SYMS()) { //if phage is free living and should move
       my_world->MoveFreeSym(location);
-=======
-    }
-    else{ //phage is free living
-      if (my_config->MOVE_FREE_SYMS()){
-        my_world->MoveFreeSym(location);
-      }
->>>>>>> 9a49b92a
     }
   }
 
