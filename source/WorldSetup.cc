--- conflicted
+++ resolved
@@ -1,180 +1,91 @@
-<<<<<<< HEAD
-#ifndef WORLD_SETUP_C
-#define WORLD_SETUP_C
-
-#include "SymWorld.h"
-#include "Host.h"
-#include "Symbiont.h"
-#include "Phage.h"
-#include "ConfigSetup.h"
-#include "EfficientSymbiont.h"
-
-void worldSetup(emp::Ptr<SymWorld> world, emp::Ptr<SymConfigBase> my_config) {
-// params
-  emp::Random& random = world->GetRandom();
-
-  double start_moi = my_config->START_MOI();
-  int POP_SIZE = my_config->POP_SIZE();
-  if (POP_SIZE == -1) POP_SIZE = my_config->GRID_X() * my_config->GRID_Y();
-  bool random_phen_host = false;
-  bool random_phen_sym = false;
-  if(my_config->HOST_INT() == -2 && !my_config->COMPETITION_MODE()) random_phen_host = true;
-  if(my_config->SYM_INT() == -2) random_phen_sym = true;
-
-  if(my_config->EFFICIENCY_MUT_RATE() == -1) my_config->EFFICIENCY_MUT_RATE(my_config->HORIZ_MUTATION_RATE());
-
-  if (my_config->GRID() == 0) world->SetPopStruct_Mixed();
-  else world->SetPopStruct_Grid(my_config->GRID_X(), my_config->GRID_Y());
-// settings
-  world->SetVertTrans(my_config->VERTICAL_TRANSMISSION());
-  world->SetTotalRes(my_config->LIMITED_RES_TOTAL());
-
-  world->SetResPerUpdate(my_config->RES_DISTRIBUTE());
-  const bool STAGGER_STARTING_BURST_TIMERS = true;
-  double comp_host_1 = 0;
-  double comp_host_2 = 0.95;
-  //inject organisms
-  for (size_t i = 0; i < POP_SIZE; i++){
-    emp::Ptr<Host> new_org;
-    if (random_phen_host) {new_org.New(&random, world, my_config, random.GetDouble(-1, 1));
-    } else if (my_config->COMPETITION_MODE() && i%2==0) {
-        new_org.New(&random, world, my_config, comp_host_1);
-    } else if (my_config->COMPETITION_MODE() && i%2==1) {
-        new_org.New(&random, world, my_config, comp_host_2);
-    } else { new_org.New(&random, world, my_config, my_config->HOST_INT());
-    }
-    //Currently hacked because there isn't an AddOrg function, but there probably should be
-    if(my_config->GRID()) {
-      world->AddOrgAt(new_org, emp::WorldPosition(world->GetRandomCellID()));
-    } else {
-      world->AddOrgAt(new_org, world->size());
-    }
-    //world.Inject(*new_org);
-  }
-
-  world->Resize(my_config->GRID_X(), my_config->GRID_Y()); //if the world wasn't full, creates room for more organisms
-
-  //This loop must be outside of the host generation loop since otherwise
-  //syms try to inject into mostly empty spots at first
-  int total_syms = POP_SIZE * start_moi;
-  for (int j = 0; j < total_syms; j++){
-      //TODO: figure out better way of doing the type
-
-      double sym_int = 0;
-      if (random_phen_sym) {sym_int = random.GetDouble(-1,1);}
-      else {sym_int = my_config->SYM_INT();}
-
-      if(my_config->LYSIS() == 1) { 
-        emp::Ptr<Phage> new_sym = emp::NewPtr<Phage>(&random, world, my_config, 
-           sym_int, 0);
-        if(STAGGER_STARTING_BURST_TIMERS) {
-          new_sym->SetBurstTimer(random.GetInt(-5,5));
-        }
-        //Set the chance of lysis vs. lysogeny for the starting population of phage
-        if(my_config->LYSIS_CHANCE() == -1){ //random chance
-          new_sym->SetLysisChance(random.GetDouble(0.0, 1.0));
-        }
-        world->InjectSymbiont(new_sym);
-        
-      } else if (my_config->EFFICIENT_SYM()) {
-        emp::Ptr<EfficientSymbiont> new_sym = emp::NewPtr<EfficientSymbiont>(&random, world, my_config, sym_int, 0, 1); 
-        world->InjectSymbiont(new_sym); 
-      } else {
-        emp::Ptr<Symbiont> new_sym = emp::NewPtr<Symbiont>(&random, world, my_config, 
-          sym_int, 0); 
-        world->InjectSymbiont(new_sym);
-      }
-      
-  }
-
-}
-
-=======
-#ifndef WORLD_SETUP_C
-#define WORLD_SETUP_C
-
-#include "SymWorld.h"
-#include "Host.h"
-#include "Symbiont.h"
-#include "Phage.h"
-#include "ConfigSetup.h"
-#include "EfficientSymbiont.h"
-
-void worldSetup(emp::Ptr<SymWorld> world, emp::Ptr<SymConfigBase> my_config) {
-// params
-  emp::Random& random = world->GetRandom();
-
-  double start_moi = my_config->START_MOI();
-  int POP_SIZE = my_config->POP_SIZE();
-  if (POP_SIZE == -1) POP_SIZE = my_config->GRID_X() * my_config->GRID_Y();
-  bool random_phen_host = false;
-  bool random_phen_sym = false;
-  if(my_config->HOST_INT() == -2 && !my_config->COMPETITION_MODE()) random_phen_host = true;
-  if(my_config->SYM_INT() == -2) random_phen_sym = true;
-
-  if(my_config->EFFICIENCY_MUT_RATE() == -1) my_config->EFFICIENCY_MUT_RATE(my_config->HORIZ_MUTATION_RATE());
-
-  if (my_config->GRID() == 0) world->SetPopStruct_Mixed();
-  else world->SetPopStruct_Grid(my_config->GRID_X(), my_config->GRID_Y());
-// settings
-  world->SetVertTrans(my_config->VERTICAL_TRANSMISSION());
-  world->SetTotalRes(my_config->LIMITED_RES_TOTAL());
-
-  world->SetResPerUpdate(my_config->RES_DISTRIBUTE());
-  const bool STAGGER_STARTING_BURST_TIMERS = true;
-  double comp_host_1 = 0;
-  double comp_host_2 = 0.95;
-  //inject organisms
-  for (int i = 0; i < POP_SIZE; i++){
-    emp::Ptr<Host> new_org;
-    if (random_phen_host) {new_org.New(&random, world, my_config, random.GetDouble(-1, 1));
-    } else if (my_config->COMPETITION_MODE() && i%2==0) {
-        new_org.New(&random, world, my_config, comp_host_1);
-    } else if (my_config->COMPETITION_MODE() && i%2==1) {
-        new_org.New(&random, world, my_config, comp_host_2);
-    } else { new_org.New(&random, world, my_config, my_config->HOST_INT());
-    }
-    //Currently hacked because there isn't an AddOrg function, but there probably should be
-    if(my_config->GRID()) {
-      world->AddOrgAt(new_org, emp::WorldPosition(world->GetRandomCellID()));
-    } else {
-      world->AddOrgAt(new_org, world->size());
-    }
-    //world.Inject(*new_org);
-  }
-
-  world->Resize(my_config->GRID_X(), my_config->GRID_Y()); //if the world wasn't full, creates room for more organisms
-
-  //This loop must be outside of the host generation loop since otherwise
-  //syms try to inject into mostly empty spots at first
-  int total_syms = POP_SIZE * start_moi;
-  for (int j = 0; j < total_syms; j++){
-      //TODO: figure out better way of doing the type
-
-      double sym_int = 0;
-      if (random_phen_sym) {sym_int = random.GetDouble(-1,1);}
-      else {sym_int = my_config->SYM_INT();}
-
-      if(my_config->LYSIS() == 1) { 
-        emp::Ptr<Phage> new_sym = emp::NewPtr<Phage>(&random, world, my_config, 
-           sym_int, 0);
-        if(STAGGER_STARTING_BURST_TIMERS) {
-          new_sym->SetBurstTimer(random.GetInt(-5,5));
-        }
-        world->InjectSymbiont(new_sym);
-        
-      } else if (my_config->EFFICIENT_SYM()) {
-        emp::Ptr<EfficientSymbiont> new_sym = emp::NewPtr<EfficientSymbiont>(&random, world, my_config, sym_int, 0, 1); 
-        world->InjectSymbiont(new_sym); 
-      } else {
-        emp::Ptr<Symbiont> new_sym = emp::NewPtr<Symbiont>(&random, world, my_config, 
-          sym_int, 0); 
-        world->InjectSymbiont(new_sym);
-      }
-      
-  }
-
-}
-
->>>>>>> 16fb7e20
+#ifndef WORLD_SETUP_C
+#define WORLD_SETUP_C
+
+#include "SymWorld.h"
+#include "Host.h"
+#include "Symbiont.h"
+#include "Phage.h"
+#include "ConfigSetup.h"
+#include "EfficientSymbiont.h"
+
+void worldSetup(emp::Ptr<SymWorld> world, emp::Ptr<SymConfigBase> my_config) {
+// params
+  emp::Random& random = world->GetRandom();
+
+  double start_moi = my_config->START_MOI();
+  int POP_SIZE = my_config->POP_SIZE();
+  if (POP_SIZE == -1) POP_SIZE = my_config->GRID_X() * my_config->GRID_Y();
+  bool random_phen_host = false;
+  bool random_phen_sym = false;
+  if(my_config->HOST_INT() == -2 && !my_config->COMPETITION_MODE()) random_phen_host = true;
+  if(my_config->SYM_INT() == -2) random_phen_sym = true;
+
+  if(my_config->EFFICIENCY_MUT_RATE() == -1) my_config->EFFICIENCY_MUT_RATE(my_config->HORIZ_MUTATION_RATE());
+
+  if (my_config->GRID() == 0) world->SetPopStruct_Mixed();
+  else world->SetPopStruct_Grid(my_config->GRID_X(), my_config->GRID_Y());
+// settings
+  world->SetVertTrans(my_config->VERTICAL_TRANSMISSION());
+  world->SetTotalRes(my_config->LIMITED_RES_TOTAL());
+
+  world->SetResPerUpdate(my_config->RES_DISTRIBUTE());
+  const bool STAGGER_STARTING_BURST_TIMERS = true;
+  double comp_host_1 = 0;
+  double comp_host_2 = 0.95;
+  //inject organisms
+  for (int i = 0; i < POP_SIZE; i++){
+    emp::Ptr<Host> new_org;
+    if (random_phen_host) {new_org.New(&random, world, my_config, random.GetDouble(-1, 1));
+    } else if (my_config->COMPETITION_MODE() && i%2==0) {
+        new_org.New(&random, world, my_config, comp_host_1);
+    } else if (my_config->COMPETITION_MODE() && i%2==1) {
+        new_org.New(&random, world, my_config, comp_host_2);
+    } else { new_org.New(&random, world, my_config, my_config->HOST_INT());
+    }
+    //Currently hacked because there isn't an AddOrg function, but there probably should be
+    if(my_config->GRID()) {
+      world->AddOrgAt(new_org, emp::WorldPosition(world->GetRandomCellID()));
+    } else {
+      world->AddOrgAt(new_org, world->size());
+    }
+    //world.Inject(*new_org);
+  }
+
+  world->Resize(my_config->GRID_X(), my_config->GRID_Y()); //if the world wasn't full, creates room for more organisms
+
+  //This loop must be outside of the host generation loop since otherwise
+  //syms try to inject into mostly empty spots at first
+  int total_syms = POP_SIZE * start_moi;
+  for (int j = 0; j < total_syms; j++){
+      //TODO: figure out better way of doing the type
+
+      double sym_int = 0;
+      if (random_phen_sym) {sym_int = random.GetDouble(-1,1);}
+      else {sym_int = my_config->SYM_INT();}
+
+      if(my_config->LYSIS() == 1) { 
+        emp::Ptr<Phage> new_sym = emp::NewPtr<Phage>(&random, world, my_config, 
+           sym_int, 0);
+        if(STAGGER_STARTING_BURST_TIMERS) {
+          new_sym->SetBurstTimer(random.GetInt(-5,5));
+        }
+        //Set the chance of lysis vs. lysogeny for the starting population of phage
+        if(my_config->LYSIS_CHANCE() == -1){ //random chance
+          new_sym->SetLysisChance(random.GetDouble(0.0, 1.0));
+        }
+        world->InjectSymbiont(new_sym);
+        
+      } else if (my_config->EFFICIENT_SYM()) {
+        emp::Ptr<EfficientSymbiont> new_sym = emp::NewPtr<EfficientSymbiont>(&random, world, my_config, sym_int, 0, 1); 
+        world->InjectSymbiont(new_sym); 
+      } else {
+        emp::Ptr<Symbiont> new_sym = emp::NewPtr<Symbiont>(&random, world, my_config, 
+          sym_int, 0); 
+        world->InjectSymbiont(new_sym);
+      }
+      
+  }
+
+}
+
 #endif