--- conflicted
+++ resolved
@@ -26,11 +26,7 @@
   emp::Ptr<emp::DataMonitor<double>> data_node_burst_size;
   emp::Ptr<emp::DataMonitor<int>> data_node_burst_count;
   emp::Ptr<emp::DataMonitor<double>> data_node_efficiency;
-<<<<<<< HEAD
-    emp::Ptr<emp::DataMonitor<double>> data_node_hosted_syms;
-=======
   emp::Ptr<emp::DataMonitor<double>> data_node_hosted_syms;
->>>>>>> cf56518d
   emp::Ptr<emp::DataMonitor<double>> data_node_free_syms;
   emp::Ptr<emp::DataMonitor<int>> data_node_cfu;
 
@@ -174,13 +170,8 @@
     file.AddVar(update, "update", "Update");
     file.AddMean(node, "mean_intval", "Average symbiont interaction value");
     file.AddTotal(node1, "count", "Total number of symbionts");
-<<<<<<< HEAD
-    file.AddTotal(node2, "hosted_phage", "Total number of phage in a host");
-    file.AddTotal(node3, "free_phage", "Total number of free phage");
-=======
     file.AddTotal(node2, "hosted_syms", "Total number of syms in a host");
     file.AddTotal(node3, "free_syms", "Total number of free syms");
->>>>>>> cf56518d
     file.AddHistBin(node, 0, "Hist_-1", "Count for histogram bin -1 to <-0.9");
     file.AddHistBin(node, 1, "Hist_-0.9", "Count for histogram bin -0.9 to <-0.8");
     file.AddHistBin(node, 2, "Hist_-0.8", "Count for histogram bin -0.8 to <-0.7");
@@ -432,14 +423,9 @@
     emp::Ptr<Organism> sym = pop[i];
     if(!sym->IsHost()){
       pop[i] = NULL;
-<<<<<<< HEAD
-      MoveToFreeWorldPosition(sym, i);
-      //why computer dont like this for sym 
-=======
       num_orgs--;
       size_t newPos = MoveToFreeWorldPosition(sym, i);
       return newPos;
->>>>>>> cf56518d
     }
   }
 
@@ -448,7 +434,7 @@
     emp::World<Organism>::Update();
     //TODO: put in fancy scheduler at some point
     emp::vector<size_t> schedule = emp::GetPermutation(GetRandom(), GetSize());
-  
+
     // divvy up and distribute resources to host and symbiont in each cell
     for (size_t i : schedule) {
       if (IsOccupied(i) == false) continue;  // no organism at that cell
