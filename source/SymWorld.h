#ifndef SYM_WORLD_H
#define SYM_WORLD_H

#include "../../Empirical/include/emp/Evolve/World.hpp"
#include "../../Empirical/include/emp/data/DataFile.hpp"
#include "../../Empirical/include/emp/math/random_utils.hpp"
#include "../../Empirical/include/emp/math/Random.hpp"
#include "Organism.h"
#include <set>
#include <math.h>

// #include <typeinfo>
// string s = typeid(p).name()

class SymWorld : public emp::World<Organism>{
private:
  double vertTrans = 0;
  int total_res = -1;
  bool limited_res = false;
  bool do_free_living_syms = false;



  double resources_per_host_per_update = 0;

  emp::Ptr<emp::DataMonitor<double, emp::data::Histogram>> data_node_hostintval; // New() reallocates this pointer
  emp::Ptr<emp::DataMonitor<double, emp::data::Histogram>> data_node_symintval;
  emp::Ptr<emp::DataMonitor<double, emp::data::Histogram>> data_node_lysischance;
  emp::Ptr<emp::DataMonitor<int>> data_node_hostcount;
  emp::Ptr<emp::DataMonitor<int>> data_node_symcount;
  emp::Ptr<emp::DataMonitor<double>> data_node_burst_size;
  emp::Ptr<emp::DataMonitor<int>> data_node_burst_count;
  emp::Ptr<emp::DataMonitor<double>> data_node_efficiency;
  emp::Ptr<emp::DataMonitor<double>> data_node_hosted_syms;
  emp::Ptr<emp::DataMonitor<double>> data_node_free_syms;
  emp::Ptr<emp::DataMonitor<int>> data_node_cfu;
<<<<<<< HEAD
  emp::Ptr<emp::DataMonitor<double,emp::data::Histogram>> data_node_sgg;
=======
  emp::Ptr<emp::DataMonitor<int>> data_node_uninf_hosts;

>>>>>>> 66d5e414


public:
  //set fun_print_org to equal function that prints hosts/syms correctly
  SymWorld(emp::Random & _random) : emp::World<Organism>(_random) {
    fun_print_org = [](Organism & org, std::ostream & os) {
      //os << PrintHost(&org);
      os << "This doesn't work currently";
    };
  }

  ~SymWorld() {
    if (data_node_hostintval) data_node_hostintval.Delete();
    if (data_node_symintval) data_node_symintval.Delete();
    if (data_node_lysischance) data_node_lysischance.Delete();
    if (data_node_hostcount) data_node_hostcount.Delete();
    if (data_node_symcount) data_node_symcount.Delete();
    if (data_node_burst_size) data_node_burst_size.Delete();
    if (data_node_burst_count) data_node_burst_count.Delete();
    if (data_node_cfu) data_node_cfu.Delete();
    if (data_node_uninf_hosts) data_node_uninf_hosts.Delete();
    if (data_node_hosted_syms) data_node_hosted_syms.Delete();
    if (data_node_free_syms) data_node_free_syms.Delete();
    if (data_node_sgg) data_node_sgg.Delete();
  }

  void SetVertTrans(double vt) {vertTrans = vt;}
  void SetResPerUpdate(double val) {resources_per_host_per_update = val;}
  void SetLimitedRes(bool val) {limited_res = val;}
  void SetFreeLivingSyms(bool flp) {do_free_living_syms = flp; }
  void SetTotalRes(int val) {
    if(val<0){
      SetLimitedRes(false);
    } else {
      SetLimitedRes(true);
      total_res = val;
    }
  }

  emp::World<Organism>::pop_t getPop() {return pop;}

  bool WillTransmit() {
    bool result = GetRandom().GetDouble(0.0, 1.0) < vertTrans;
    return result;

  }

  int PullResources() {

    if(!limited_res) {
      return resources_per_host_per_update;
    } else {
      if (total_res>=resources_per_host_per_update) {
        total_res = total_res - resources_per_host_per_update;
        return resources_per_host_per_update;
      } else if (total_res>0) {
        int resources_to_return = total_res;
        total_res = 0;
        return resources_to_return;
      } else {
        return 0;
      }
    }
  }

  //Overriding World's DoBirth to take a pointer instead of a reference
  //Because it takes a pointer, it doesn't support birthing multiple copies
  emp::WorldPosition DoBirth(emp::Ptr<Organism> new_org, size_t parent_pos) {
    before_repro_sig.Trigger(parent_pos);
    emp::WorldPosition pos;                                        // Position of each offspring placed.

    offspring_ready_sig.Trigger(*new_org, parent_pos);
    pos = fun_find_birth_pos(new_org, parent_pos);
    if (pos.IsValid() && pos.GetIndex() != parent_pos) {
      if(!IsOccupied(pos) || (pop[pos.GetIndex()]->IsHost())){ //if unoccupied or occupied by a host, add regularly
        AddOrgAt(new_org, pos, parent_pos);
      } else if(!pop[pos.GetIndex()]->IsHost() && new_org->IsHost()){ //If the new_org is a host and the occupying org is a sym, absorb it
        emp::Ptr<Organism> sym = pop[pos.GetIndex()];
        new_org->AddSymbiont(sym);
        pop[pos.GetIndex()] = new_org;
      } else { //this shouldn't happen
        new_org.Delete();
      }
    }
    else {
      new_org.Delete();
    } // Otherwise delete the organism.
    return pos;
  }

  int GetNeighborHost (size_t i) {
    const emp::vector<size_t> validNeighbors = GetValidNeighborOrgIDs(i);
    if (validNeighbors.empty()) return -1;
    else {
      int randI = GetRandom().GetUInt(0, validNeighbors.size());
      return validNeighbors[randI];
    }
  }

  void InjectSymbiont(emp::Ptr<Organism> newSym){
    int newLoc = GetRandomOrgID();
    if(do_free_living_syms){ newLoc = GetRandomCellID(); }

    if(IsOccupied(newLoc) == true && pop[newLoc]->IsHost()) {
      newSym->SetHost(pop[newLoc]);
      pop[newLoc]->AddSymbiont(newSym);
    } else if (!IsOccupied(newLoc) && do_free_living_syms) {
      AddOrgAt(newSym, newLoc);
    } else {
      newSym.Delete();
    }
  }

  emp::DataFile & SetupLysisFile(const std::string & filename) {
    auto & file = SetupFile(filename);
    auto & node1 = GetBurstSizeDataNode();
    auto & node = GetBurstCountDataNode();
    file.AddVar(update, "update", "Update");
    file.AddMean(node1, "mean_burstsize", "Average burst size", true);
    file.AddTotal(node, "burst_count", "Average burst count", true);
    file.PrintHeaderKeys();

    return file;
  }

  emp::DataFile & SetupEfficiencyFile(const std::string & filename) {
    auto & file = SetupFile(filename);
    auto & node = GetEfficiencyDataNode();
    file.AddVar(update, "update", "Update");
    file.AddMean(node, "mean_efficiency", "Average efficiency", true);
    file.PrintHeaderKeys();

    return file;
  }

  emp::DataFile & SetupSymIntValFile(const std::string & filename) {
    auto & file = SetupFile(filename);
    auto & node = GetSymIntValDataNode();
    auto & node1 = GetSymCountDataNode();
    auto & node2 = GetCountHostedSymsDataNode();
    auto & node3 = GetCountFreeSymsDataNode();
    node.SetupBins(-1.0, 1.1, 21); //Necessary because range exclusive
    file.AddVar(update, "update", "Update");
    file.AddMean(node, "mean_intval", "Average symbiont interaction value");
    file.AddTotal(node1, "count", "Total number of symbionts");
    file.AddTotal(node2, "hosted_syms", "Total number of syms in a host");
    file.AddTotal(node3, "free_syms", "Total number of free syms");
    file.AddHistBin(node, 0, "Hist_-1", "Count for histogram bin -1 to <-0.9");
    file.AddHistBin(node, 1, "Hist_-0.9", "Count for histogram bin -0.9 to <-0.8");
    file.AddHistBin(node, 2, "Hist_-0.8", "Count for histogram bin -0.8 to <-0.7");
    file.AddHistBin(node, 3, "Hist_-0.7", "Count for histogram bin -0.7 to <-0.6");
    file.AddHistBin(node, 4, "Hist_-0.6", "Count for histogram bin -0.6 to <-0.5");
    file.AddHistBin(node, 5, "Hist_-0.5", "Count for histogram bin -0.5 to <-0.4");
    file.AddHistBin(node, 6, "Hist_-0.4", "Count for histogram bin -0.4 to <-0.3");
    file.AddHistBin(node, 7, "Hist_-0.3", "Count for histogram bin -0.3 to <-0.2");
    file.AddHistBin(node, 8, "Hist_-0.2", "Count for histogram bin -0.2 to <-0.1");
    file.AddHistBin(node, 9, "Hist_-0.1", "Count for histogram bin -0.1 to <0.0");
    file.AddHistBin(node, 10, "Hist_0.0", "Count for histogram bin 0.0 to <0.1");
    file.AddHistBin(node, 11, "Hist_0.1", "Count for histogram bin 0.1 to <0.2");
    file.AddHistBin(node, 12, "Hist_0.2", "Count for histogram bin 0.2 to <0.3");
    file.AddHistBin(node, 13, "Hist_0.3", "Count for histogram bin 0.3 to <0.4");
    file.AddHistBin(node, 14, "Hist_0.4", "Count for histogram bin 0.4 to <0.5");
    file.AddHistBin(node, 15, "Hist_0.5", "Count for histogram bin 0.5 to <0.6");
    file.AddHistBin(node, 16, "Hist_0.6", "Count for histogram bin 0.6 to <0.7");
    file.AddHistBin(node, 17, "Hist_0.7", "Count for histogram bin 0.7 to <0.8");
    file.AddHistBin(node, 18, "Hist_0.8", "Count for histogram bin 0.8 to <0.9");
    file.AddHistBin(node, 19, "Hist_0.9", "Count for histogram bin 0.9 to 1.0");

    file.PrintHeaderKeys();

    return file;
  }
  emp::DataFile & SetupSggSymIntValFile(const std::string & filename) {
    auto & file = SetupFile(filename);
    auto & node1 = GetSymCountDataNode();
    auto & node2 = GetCountHostedSymsDataNode();
    auto & node3 = GetCountFreeSymsDataNode();
    auto & node4 = GetSggDataNode();
    node.SetupBins(0, 1.1, 11); //Necessary because range exclusive
    file.AddVar(update, "update", "Update");
    file.AddTotal(node1, "count", "Total number of symbionts");
    file.AddTotal(node2, "hosted_syms", "Total number of syms in a host");
    file.AddTotal(node3, "free_syms", "Total number of free syms");
    file.AddMean(node4, "sgg_donationrate","Average donation rate");
    file.AddHistBin(node4, 0, "Hist_0", "Count for histogram bin -1 to <-0.9");
    file.AddHistBin(node4, 1, "Hist_0.1", "Count for histogram bin 0.0 to <0.1");
    file.AddHistBin(node4, 2, "Hist_0.2", "Count for histogram bin 0.1 to <0.2");
    file.AddHistBin(node4, 3, "Hist_0.3", "Count for histogram bin 0.2 to <0.3");
    file.AddHistBin(node4, 4, "Hist_0.4", "Count for histogram bin 0.3 to <0.4");
    file.AddHistBin(node4, 5, "Hist_0.5", "Count for histogram bin 0.4 to <0.5");
    file.AddHistBin(node4, 6, "Hist_0.6", "Count for histogram bin 0.5 to <0.6");
    file.AddHistBin(node4, 7, "Hist_0.7", "Count for histogram bin 0.6 to <0.7");
    file.AddHistBin(node4, 8, "Hist_0.8", "Count for histogram bin 0.7 to <0.8");
    file.AddHistBin(node4, 9, "Hist_0.9", "Count for histogram bin 0.8 to <0.9");
    file.AddHistBin(node4, 10, "Hist_1.0", "Count for histogram bin 0.9 to 1.0");
  

    file.PrintHeaderKeys();

    return file;
  }

  emp::DataFile & SetupHostIntValFile(const std::string & filename) {
    auto & file = SetupFile(filename);
    auto & node = GetHostIntValDataNode();
    auto & node1 = GetHostCountDataNode();
    auto & cfu_node = GetCFUDataNode();
    auto & uninf_hosts_node = GetUninfectedHostsDataNode();
    node.SetupBins(-1.0, 1.1, 21);

    file.AddVar(update, "update", "Update");
    file.AddMean(node, "mean_intval", "Average host interaction value");
    file.AddTotal(node1, "count", "Total number of hosts");
    file.AddTotal(cfu_node, "cfu_count", "Total number of colony forming units"); //colony forming units are hosts that
    //either aren't infected at all or only with lysogenic phage if lysis is enabled
    file.AddTotal(uninf_hosts_node, "uninfected_host_count", "Total number of hosts that are uninfected");
    file.AddHistBin(node, 0, "Hist_-1", "Count for histogram bin -1 to <-0.9");
    file.AddHistBin(node, 1, "Hist_-0.9", "Count for histogram bin -0.9 to <-0.8");
    file.AddHistBin(node, 2, "Hist_-0.8", "Count for histogram bin -0.8 to <-0.7");
    file.AddHistBin(node, 3, "Hist_-0.7", "Count for histogram bin -0.7 to <-0.6");
    file.AddHistBin(node, 4, "Hist_-0.6", "Count for histogram bin -0.6 to <-0.5");
    file.AddHistBin(node, 5, "Hist_-0.5", "Count for histogram bin -0.5 to <-0.4");
    file.AddHistBin(node, 6, "Hist_-0.4", "Count for histogram bin -0.4 to <-0.3");
    file.AddHistBin(node, 7, "Hist_-0.3", "Count for histogram bin -0.3 to <-0.2");
    file.AddHistBin(node, 8, "Hist_-0.2", "Count for histogram bin -0.2 to <-0.1");
    file.AddHistBin(node, 9, "Hist_-0.1", "Count for histogram bin -0.1 to <0.0");
    file.AddHistBin(node, 10, "Hist_0.0", "Count for histogram bin 0.0 to <0.1");
    file.AddHistBin(node, 11, "Hist_0.1", "Count for histogram bin 0.1 to <0.2");
    file.AddHistBin(node, 12, "Hist_0.2", "Count for histogram bin 0.2 to <0.3");
    file.AddHistBin(node, 13, "Hist_0.3", "Count for histogram bin 0.3 to <0.4");
    file.AddHistBin(node, 14, "Hist_0.4", "Count for histogram bin 0.4 to <0.5");
    file.AddHistBin(node, 15, "Hist_0.5", "Count for histogram bin 0.5 to <0.6");
    file.AddHistBin(node, 16, "Hist_0.6", "Count for histogram bin 0.6 to <0.7");
    file.AddHistBin(node, 17, "Hist_0.7", "Count for histogram bin 0.7 to <0.8");
    file.AddHistBin(node, 18, "Hist_0.8", "Count for histogram bin 0.8 to <0.9");
    file.AddHistBin(node, 19, "Hist_0.9", "Count for histogram bin 0.9 to 1.0");


    file.PrintHeaderKeys();

    return file;
  }

    emp::DataFile & SetupLysisChanceFile(const std::string & filename) {
    auto & file = SetupFile(filename);
    auto & node1 = GetSymCountDataNode();
    auto & node = GetLysisChanceDataNode();
    node.SetupBins(0.0, 1.1, 10); //Necessary because range exclusive
    file.AddVar(update, "update", "Update");
    file.AddMean(node, "mean_lysischance", "Average chance of lysis");
    file.AddTotal(node1, "count", "Total number of symbionts");
    file.AddHistBin(node, 0, "Hist_0.0", "Count for histogram bin 0.0 to <0.1");
    file.AddHistBin(node, 1, "Hist_0.1", "Count for histogram bin 0.1 to <0.2");
    file.AddHistBin(node, 2, "Hist_0.2", "Count for histogram bin 0.2 to <0.3");
    file.AddHistBin(node, 3, "Hist_0.3", "Count for histogram bin 0.3 to <0.4");
    file.AddHistBin(node, 4, "Hist_0.4", "Count for histogram bin 0.4 to <0.5");
    file.AddHistBin(node, 5, "Hist_0.5", "Count for histogram bin 0.5 to <0.6");
    file.AddHistBin(node, 6, "Hist_0.6", "Count for histogram bin 0.6 to <0.7");
    file.AddHistBin(node, 7, "Hist_0.7", "Count for histogram bin 0.7 to <0.8");
    file.AddHistBin(node, 8, "Hist_0.8", "Count for histogram bin 0.8 to <0.9");
    file.AddHistBin(node, 9, "Hist_0.9", "Count for histogram bin 0.9 to 1.0");

    file.PrintHeaderKeys();

    return file;
  }

  emp::DataMonitor<int>& GetHostCountDataNode() {
    if(!data_node_hostcount) {
      data_node_hostcount.New();
      OnUpdate([this](size_t){
        data_node_hostcount -> Reset();
        for (size_t i = 0; i< pop.size(); i++)
          if(IsOccupied(i) && pop[i]->IsHost())
            data_node_hostcount->AddDatum(1);
      });
    }
    return *data_node_hostcount;
  }

  emp::DataMonitor<int>& GetSymCountDataNode() {
    if(!data_node_symcount) {
      data_node_symcount.New();
      OnUpdate([this](size_t){
        data_node_symcount -> Reset();
        for (size_t i = 0; i < pop.size(); i++)
          if(IsOccupied(i)){
            if(pop[i]->IsHost()){
              data_node_symcount->AddDatum((pop[i]->GetSymbionts()).size());
            } else data_node_symcount->AddDatum(1);
          }

      });
    }
    return *data_node_symcount;
  }

  emp::DataMonitor<int>& GetUninfectedHostsDataNode() {
    //keep track of host organisms that are uninfected
    if(!data_node_uninf_hosts) {
      data_node_uninf_hosts.New();
      OnUpdate([this](size_t){
	  data_node_uninf_hosts -> Reset();

	  for (size_t i = 0; i < pop.size(); i++) {
	    if(IsOccupied(i) && pop[i]->IsHost()) {
	      if((pop[i]->GetSymbionts()).empty()) {
		      data_node_uninf_hosts->AddDatum(1);
	      }
	    } //endif
	  } //end for
	}); //end OnUpdate
    } //end if
    return *data_node_uninf_hosts;
  }

  emp::DataMonitor<int>& GetCFUDataNode() {
    //keep track of host organisms that are uninfected or infected with only lysogenic phage
    if(!data_node_cfu) {
      data_node_cfu.New();
      OnUpdate([this](size_t){
	      data_node_cfu -> Reset();

        for (size_t i = 0; i < pop.size(); i++) {
          if(IsOccupied(i) && pop[i]->IsHost()) {
            //uninfected hosts
            if((pop[i]->GetSymbionts()).empty()) {
		          data_node_cfu->AddDatum(1);
	          }

            //infected hosts, check if all symbionts are lysogenic
            if(pop[i]->HasSym()) {
              emp::vector<emp::Ptr<Organism>>& syms = pop[i]->GetSymbionts();
              bool all_lysogenic = true;
              for(long unsigned int j = 0; j < syms.size(); j++){
                //if(syms[j]->IsPhage()){
                  if(syms[j]->GetLysogeny() == false){
                    all_lysogenic = false;
                  }
                //}
              }
              if(all_lysogenic){
                data_node_cfu->AddDatum(1);
              }
            }
          } //endif
        } //end for
	  }); //end OnUpdate
  } //end if
    return *data_node_cfu;
  }

  emp::DataMonitor<double>& GetBurstSizeDataNode() {
    if (!data_node_burst_size) {
      data_node_burst_size.New();
    }
    return *data_node_burst_size;

  }

  emp::DataMonitor<int>& GetBurstCountDataNode() {
    if (!data_node_burst_count) {
      data_node_burst_count.New();
    }
    return *data_node_burst_count;

  }

  emp::DataMonitor<double>& GetEfficiencyDataNode() {
    if (!data_node_efficiency) {
      data_node_efficiency.New();
      OnUpdate([this](size_t){
        data_node_efficiency->Reset();
        for (size_t i = 0; i< pop.size(); i++) {
          if (IsOccupied(i)) {
            if(pop[i]->IsHost()){
	    emp::vector<emp::Ptr<Organism>>& syms = pop[i]->GetSymbionts();
	    size_t sym_size = syms.size();
	    for(size_t j=0; j< sym_size; j++){
	      data_node_efficiency->AddDatum(syms[j]->GetEfficiency());
	    }//close for
    }
    else {
      data_node_efficiency->AddDatum(pop[i]->GetEfficiency());
    }
	  }//close if
	}//close for
      });
    }
    return *data_node_efficiency;
  }



  emp::DataMonitor<double, emp::data::Histogram>& GetHostIntValDataNode() {
    if (!data_node_hostintval) {
      data_node_hostintval.New();
      OnUpdate([this](size_t){
        data_node_hostintval->Reset();
        for (size_t i = 0; i< pop.size(); i++)
          if (IsOccupied(i) && pop[i]->IsHost())
            data_node_hostintval->AddDatum(pop[i]->GetIntVal());
      });
    }
    return *data_node_hostintval;
  }

  emp::DataMonitor<double>& GetCountHostedSymsDataNode(){
    if (!data_node_hosted_syms) {
      data_node_hosted_syms.New();
      OnUpdate([this](size_t){
        data_node_hosted_syms->Reset();
        for (size_t i = 0; i< pop.size(); i++)
          if (IsOccupied(i) && pop[i]->IsHost())
            data_node_hosted_syms->AddDatum(pop[i]->GetSymbionts().size());
      });
    }
    return *data_node_hosted_syms;
  }

    emp::DataMonitor<double>& GetCountFreeSymsDataNode(){
    if (!data_node_free_syms) {
      data_node_free_syms.New();
      OnUpdate([this](size_t){
        data_node_free_syms->Reset();
        for (size_t i = 0; i< pop.size(); i++)
          if (IsOccupied(i) && !pop[i]->IsHost())
            data_node_free_syms->AddDatum(1);
      });
    }
    return *data_node_free_syms;
  }

  emp::DataMonitor<double,emp::data::Histogram>& GetSymIntValDataNode() {
    if (!data_node_symintval) {
      data_node_symintval.New();
      OnUpdate([this](size_t){
        data_node_symintval->Reset();
        for (size_t i = 0; i< pop.size(); i++) {
          if (IsOccupied(i)) {
            if(pop[i]->IsHost()){
	    emp::vector<emp::Ptr<Organism>>& syms = pop[i]->GetSymbionts();
	    size_t sym_size = syms.size();
	    for(size_t j=0; j< sym_size; j++){
	      data_node_symintval->AddDatum(syms[j]->GetIntVal());
	    }//close for
    } else {
      data_node_symintval->AddDatum(pop[i]->GetIntVal());
    }

	  }//close if
	}//close for
      });
    }
    return *data_node_symintval;
  }

  emp::DataMonitor<double,emp::data::Histogram>& GetLysisChanceDataNode() {
    if (!data_node_lysischance) {
      data_node_lysischance.New();
      OnUpdate([this](size_t){
        data_node_lysischance->Reset();
        for (size_t i = 0; i< pop.size(); i++) {
          if (IsOccupied(i) && pop[i]->IsHost()) {
	          emp::vector<emp::Ptr<Organism>>& syms = pop[i]->GetSymbionts();
	          int sym_size = syms.size();
	          for(size_t j=0; j< sym_size; j++){
	            data_node_lysischance->AddDatum(syms[j]->GetLysisChance());
	          }//close for
	        }//close if
          if (IsOccupied(i) && !pop[i]->IsHost()){
            data_node_lysischance->AddDatum(pop[i]->GetLysisChance());
          } 
	      }//close for
      });
    }
    return *data_node_lysischance;
  }

  emp::DataMonitor<double, emp::data::Histogram>& GetSggDataNode() {
    if (!data_node_sgg) {
      data_node_sgg.New();
      OnUpdate([this](size_t){
        data_node_sgg->Reset();
        for (size_t i = 0; i< pop.size(); i++) {
          if (IsOccupied(i)) {
            if(pop[i]->IsHost()){
	    emp::vector<emp::Ptr<Organism>>& syms = pop[i]->GetSymbionts();
	    size_t sym_size = syms.size();
	    for(size_t j=0; j< sym_size; j++){
	      data_node_sgg->AddDatum(syms[j]->Getdonation());
	    }//close for
    } else {
      data_node_sgg->AddDatum(pop[i]->Getdonation());
    }

	  }//close if
	}//close for
      });
    }
    return *data_node_sgg;
  }



  void SymDoBirth(emp::Ptr<Organism> sym_baby, size_t i) {
    if(!do_free_living_syms){
      int newLoc = GetNeighborHost(i);
      if (newLoc > -1) { //-1 means no living neighbors
        pop[newLoc]->AddSymbiont(sym_baby);
      } else {
        sym_baby.Delete();
      }
    } else {
      MoveToFreeWorldPosition(sym_baby, i);
    }
  }

  void MoveToFreeWorldPosition(emp::Ptr<Organism> sym, size_t i){
    emp::WorldPosition newLoc = GetRandomNeighborPos(i);
    int newLocIndex = newLoc.GetIndex();
    if(newLoc.IsValid()){
      if(!IsOccupied(newLoc) || (IsOccupied(newLoc) && !pop[newLocIndex]->IsHost())){
        //if the spot is empty or contains a sym, add normally
        sym->SetHost(NULL);
        AddOrgAt(sym, newLoc, i);
      } else if(pop[newLocIndex]->IsHost()){ //if it's occcupied by a host, be sucked up
        pop[newLocIndex]->AddSymbiont(sym);
        //AddSymbiont will set the baby's host appropriately
      } else sym.Delete(); //this shouldn't happen
    }
    else sym.Delete();
  }

  void MoveFreeSym(size_t i){
    emp::Ptr<Organism> sym = pop[i];
    if(!sym->IsHost() && sym->GetDead() == false){
      pop[i] = NULL;
      num_orgs--;
      MoveToFreeWorldPosition(sym, i);
    }
  }


  void Update() {
    emp::World<Organism>::Update();

    //TODO: put in fancy scheduler at some point
    emp::vector<size_t> schedule = emp::GetPermutation(GetRandom(), GetSize());

    // divvy up and distribute resources to host and symbiont in each cell
    for (size_t i : schedule) {
      if (IsOccupied(i) == false) continue;  // no organism at that cell

      //Would like to shove reproduction into Process, but it gets sticky with Symbiont reproduction
      //Could put repro in Host process and population calls Symbiont process and places offspring as necessary?
      if(pop[i]->IsHost()){//can't call GetDead on a deleted sym, so
        pop[i]->Process(i);
        if (pop[i]->GetDead()) { //Check if the host died
          DoDeath(i);
        }
      }
      else{
        pop[i]->Process(i);
      }

    } // for each cell in schedule
  } // Update()
};// SymWorld class

#endif<|MERGE_RESOLUTION|>--- conflicted
+++ resolved
@@ -34,12 +34,9 @@
   emp::Ptr<emp::DataMonitor<double>> data_node_hosted_syms;
   emp::Ptr<emp::DataMonitor<double>> data_node_free_syms;
   emp::Ptr<emp::DataMonitor<int>> data_node_cfu;
-<<<<<<< HEAD
   emp::Ptr<emp::DataMonitor<double,emp::data::Histogram>> data_node_sgg;
-=======
   emp::Ptr<emp::DataMonitor<int>> data_node_uninf_hosts;
 
->>>>>>> 66d5e414
 
 
 public:
@@ -218,7 +215,7 @@
     auto & node2 = GetCountHostedSymsDataNode();
     auto & node3 = GetCountFreeSymsDataNode();
     auto & node4 = GetSggDataNode();
-    node.SetupBins(0, 1.1, 11); //Necessary because range exclusive
+    node4.SetupBins(0, 1.1, 11); //Necessary because range exclusive
     file.AddVar(update, "update", "Update");
     file.AddTotal(node1, "count", "Total number of symbionts");
     file.AddTotal(node2, "hosted_syms", "Total number of syms in a host");
