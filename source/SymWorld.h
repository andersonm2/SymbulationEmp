--- conflicted
+++ resolved
@@ -27,7 +27,6 @@
     * 
   */    
   int total_res = -1;
-<<<<<<< HEAD
 
   /**
     * 
@@ -48,12 +47,15 @@
     * Purpose: Represents how many resources each host gets per update. This can be set with SetResPerUpdate()
     * 
   */  
-=======
-  bool limited_res = false;
-  bool do_free_living_syms = false;
+  double resources_per_host_per_update = 0;
+
+  /**
+    * 
+    * Purpose: Represents if
+    * 
+  */  
   bool move_free_syms = false;
->>>>>>> 777f519e
-  double resources_per_host_per_update = 0;
+
   pop_t sym_pop; //free living sym pop
 
   emp::Ptr<emp::DataMonitor<double, emp::data::Histogram>> data_node_hostintval; // New() reallocates this pointer
@@ -156,7 +158,16 @@
    * Purpose: To allow for free-living symbionts
    */  
   void SetFreeLivingSyms(bool flp) {do_free_living_syms = flp; }
-<<<<<<< HEAD
+
+
+  /**
+   * Input: 
+   * 
+   * Output: 
+   * 
+   * Purpose: 
+   */    
+  void SetMoveFreeSyms(bool mfs) {move_free_syms = mfs;}
 
 
   /**
@@ -166,10 +177,7 @@
    * 
    * Purpose: To set the total number of resources in the world. If limited resources 
    * is off, then the total resource value is of no consequence. 
-   */   
-=======
-  void SetMoveFreeSyms(bool mfs) {move_free_syms = mfs;}
->>>>>>> 777f519e
+   */  
   void SetTotalRes(int val) {
     if(val<0){
       SetLimitedRes(false);
@@ -179,7 +187,6 @@
     }
   }
 
-<<<<<<< HEAD
 
   /**
    * Input: None
@@ -189,10 +196,16 @@
    * Purpose: To get the world's population of organisms. 
    */  
   emp::World<Organism>::pop_t getPop() {return pop;}
-=======
-  emp::World<Organism>::pop_t GetPop() {return pop;}
+
+
+  /**
+   * Input:
+   * 
+   * Output: 
+   * 
+   * Purpose: 
+   */    
   emp::World<Organism>::pop_t GetSymPop() {return sym_pop;}
->>>>>>> 777f519e
 
 
   /**
@@ -294,11 +307,7 @@
    */  
   emp::WorldPosition DoBirth(emp::Ptr<Organism> new_org, size_t parent_pos) {
     before_repro_sig.Trigger(parent_pos);
-<<<<<<< HEAD
     emp::WorldPosition pos; // Position of each offspring placed.
-=======
-    emp::WorldPosition pos;  // Position of each offspring placed.
->>>>>>> 777f519e
 
     offspring_ready_sig.Trigger(*new_org, parent_pos);
     pos = fun_find_birth_pos(new_org, parent_pos);
@@ -332,7 +341,6 @@
     }
   }
 
-<<<<<<< HEAD
 
   /**
    * Input: The pointer to a organism that will be injected into a host.
@@ -341,23 +349,12 @@
    * 
    * Purpose: To add a symbiont to a host's symbionts. 
    */  
-  void InjectSymbiont(emp::Ptr<Organism> newSym){
-    int newLoc = GetRandomOrgID();
-    if(do_free_living_syms){ newLoc = GetRandomCellID(); }
-
-    if(IsOccupied(newLoc) == true && pop[newLoc]->IsHost()) {
-      newSym->SetHost(pop[newLoc]);
-      pop[newLoc]->AddSymbiont(newSym);
-    } else if (!IsOccupied(newLoc) && do_free_living_syms) {
-      AddOrgAt(newSym, newLoc);
-=======
   void InjectSymbiont(emp::Ptr<Organism> new_sym){
     size_t new_loc;
     if(!do_free_living_syms){
       new_loc = GetRandomOrgID();
       //if the position is acceptable, add the sym to the host in that position
       if(IsOccupied(new_loc)) pop[new_loc]->AddSymbiont(new_sym);
->>>>>>> 777f519e
     } else {
       new_loc = GetRandomCellID();
       //if the position is within bounds, add the sym to it
@@ -571,18 +568,14 @@
     return file;
   }
 
-<<<<<<< HEAD
-
-  /**
-   * Input: None
-   * 
-   * Output: The DataMonitor<int>& that has the information representing
-   * the host count. 
-   * 
-   * Purpose: To collect data on the host count to be save to the 
-   * data file that is tracking host count
-   */  
-=======
+
+  /**
+   * Input:
+   * 
+   * Output: 
+   * 
+   * Purpose: 
+   */  
   emp::DataFile & SetUpFreeLivingSymFile(const std::string & filename){
     auto & file = SetupFile(filename);
     auto & node1 = GetSymCountDataNode(); //count
@@ -618,7 +611,16 @@
     return file;
   }
 
->>>>>>> 777f519e
+
+  /**
+   * Input: None
+   * 
+   * Output: The DataMonitor<int>& that has the information representing
+   * the host count. 
+   * 
+   * Purpose: To collect data on the host count to be save to the 
+   * data file that is tracking host count
+   */  
   emp::DataMonitor<int>& GetHostCountDataNode() {
     if(!data_node_hostcount) {
       data_node_hostcount.New();
@@ -660,26 +662,19 @@
     return *data_node_symcount;
   }
 
-<<<<<<< HEAD
-
-  /**
-   * Input: None
-   * 
-   * Output: The DataMonitor<int>& that has the information representing
-   * the number of colony forming units. 
-   * 
-   * Purpose: To collect data on the CFU count to be saved to the 
-   * data file that is tracking CFU
-   */    
-  emp::DataMonitor<int>& GetCFUDataNode() {
-    //keep track of host organisms that are uninfected or infected by only lysogenic phage
-    if(!data_node_cfu) {
-      data_node_cfu.New();
-=======
+
+  /**
+   * Input: None
+   * 
+   * Output: The DataMonitor<double>& that has the information representing
+   * the count of the hosted symbionts. 
+   * 
+   * Purpose: To collect data on the count of the hosted symbionts to be saved to the 
+   * data file that is tracking the count of the hosted symbionts. 
+   */  
   emp::DataMonitor<int>& GetCountHostedSymsDataNode(){
     if (!data_node_hostedsymcount) {
       data_node_hostedsymcount.New();
->>>>>>> 777f519e
       OnUpdate([this](size_t){
         data_node_hostedsymcount->Reset();
         for (size_t i = 0; i< pop.size(); i++)
@@ -690,6 +685,16 @@
     return *data_node_hostedsymcount;
   }
 
+
+  /**
+   * Input: None
+   * 
+   * Output: The DataMonitor<double>& that has the information representing
+   * the count of the free symbionts. 
+   * 
+   * Purpose: To collect data on the count of the free symbionts to be saved to the 
+   * data file that is tracking the count of the free symbionts. 
+   */   
     emp::DataMonitor<int>& GetCountFreeSymsDataNode(){
     if (!data_node_freesymcount) {
       data_node_freesymcount.New();
@@ -722,6 +727,16 @@
     return *data_node_uninf_hosts;
   }
 
+
+  /**
+   * Input: None
+   * 
+   * Output: The DataMonitor<int>& that has the information representing
+   * the number of colony forming units. 
+   * 
+   * Purpose: To collect data on the CFU count to be saved to the 
+   * data file that is tracking CFU
+   */  
   emp::DataMonitor<int>& GetCFUDataNode() {
     //keep track of host organisms that are uninfected or infected with only lysogenic phage
     if(!data_node_cfu) {
@@ -848,25 +863,18 @@
   }
 
 
-<<<<<<< HEAD
-  /**
-   * Input: None
-   * 
-   * Output: The DataMonitor<double>& that has the information representing
-   * the count of the hosted symbionts. 
-   * 
-   * Purpose: To collect data on the count of the hosted symbionts to be saved to the 
-   * data file that is tracking the count of the hosted symbionts. 
-   */  
-  emp::DataMonitor<double>& GetCountHostedSymsDataNode(){
-    if (!data_node_hosted_syms) {
-      data_node_hosted_syms.New();
-=======
-
+  /**
+   * Input: None
+   * 
+   * Output: The DataMonitor<double, emp::data::Histogram>& that has the information representing
+   * the symbiont interaction value. 
+   * 
+   * Purpose: To collect data on the symbiont interaction value to be saved to the 
+   * data file that is tracking symbionts interaction value. 
+   */
   emp::DataMonitor<double,emp::data::Histogram>& GetSymIntValDataNode() {
     if (!data_node_symintval) {
       data_node_symintval.New();
->>>>>>> 777f519e
       OnUpdate([this](size_t){
         data_node_symintval->Reset();
         for (size_t i = 0; i< pop.size(); i++) {
@@ -886,25 +894,17 @@
     return *data_node_symintval;
   }
 
-<<<<<<< HEAD
-
-  /**
-   * Input: None
-   * 
-   * Output: The DataMonitor<double>& that has the information representing
-   * the count of the free symbionts. 
-   * 
-   * Purpose: To collect data on the count of the free symbionts to be saved to the 
-   * data file that is tracking the count of the free symbionts. 
-   */   
-    emp::DataMonitor<double>& GetCountFreeSymsDataNode(){
-    if (!data_node_free_syms) {
-      data_node_free_syms.New();
-=======
+
+  /**
+   * Input:
+   * 
+   * Output: 
+   * 
+   * Purpose:
+   */ 
   emp::DataMonitor<double,emp::data::Histogram>& GetFreeSymIntValDataNode() {
     if (!data_node_freesymintval) {
       data_node_freesymintval.New();
->>>>>>> 777f519e
       OnUpdate([this](size_t){
         data_node_freesymintval->Reset();
         for (size_t i = 0; i< pop.size(); i++) {
@@ -917,25 +917,17 @@
     return *data_node_freesymintval;
   }
 
-<<<<<<< HEAD
-
-  /**
-   * Input: None
-   * 
-   * Output: The DataMonitor<double, emp::data::Histogram>& that has the information representing
-   * the symbiont interaction value. 
-   * 
-   * Purpose: To collect data on the symbiont interaction value to be saved to the 
-   * data file that is tracking symbionts interaction value. 
-   */
-  emp::DataMonitor<double,emp::data::Histogram>& GetSymIntValDataNode() {
-    if (!data_node_symintval) {
-      data_node_symintval.New();
-=======
+
+  /**
+   * Input:
+   * 
+   * Output: 
+   * 
+   * Purpose:
+   */ 
   emp::DataMonitor<double,emp::data::Histogram>& GetHostedSymIntValDataNode() {
     if (!data_node_hostedsymintval) {
       data_node_hostedsymintval.New();
->>>>>>> 777f519e
       OnUpdate([this](size_t){
         data_node_hostedsymintval->Reset();
         for (size_t i = 0; i< pop.size(); i++) {
@@ -952,6 +944,14 @@
     return *data_node_hostedsymintval;
   }
 
+
+  /**
+   * Input:
+   * 
+   * Output: 
+   * 
+   * Purpose:
+   */  
   emp::DataMonitor<double,emp::data::Histogram>& GetSymInfectChanceDataNode() {
     if (!data_node_syminfectchance) {
       data_node_syminfectchance.New();
@@ -974,6 +974,14 @@
     return *data_node_syminfectchance;
   }
 
+
+  /**
+   * Input:
+   * 
+   * Output: 
+   * 
+   * Purpose:
+   */  
   emp::DataMonitor<double,emp::data::Histogram>& GetFreeSymInfectChanceDataNode() {
     if (!data_node_freesyminfectchance) {
       data_node_freesyminfectchance.New();
@@ -989,6 +997,14 @@
     return *data_node_freesyminfectchance;
   }
 
+
+  /**
+   * Input:
+   * 
+   * Output: 
+   * 
+   * Purpose:
+   */  
   emp::DataMonitor<double,emp::data::Histogram>& GetHostedSymInfectChanceDataNode() {
     if (!data_node_hostedsyminfectchance) {
       data_node_hostedsyminfectchance.New();
@@ -1040,20 +1056,14 @@
     return *data_node_lysischance;
   }
 
-<<<<<<< HEAD
-
-  /**
-   * Input: The pointer to the organism that is being birthed, and the size_t location 
-   * of the parent symbiont. 
+
+  /**
+   * Input: The double representing the number of resources each host gets in each update. 
    * 
    * Output: None
    * 
-   * Purpose: To birth a new symbiont. If free living symbionts is on, the new symbiont 
-   * can be put into an unoccupied place in the world. If not, then it will be placed 
-   * in a host near its parent's location, or deleted if the parent's location has
-   * no eligable near-by hosts. 
-   */  
-=======
+   * Purpose: To set the resources that each host gets per update.
+   */  
   emp::DataMonitor<double, emp::data::Histogram>& GetPGGDataNode() {
     if (!data_node_Pgg) {
       data_node_Pgg.New();
@@ -1077,8 +1087,17 @@
   }
 
 
-
->>>>>>> 777f519e
+  /**
+   * Input: The pointer to the organism that is being birthed, and the size_t location 
+   * of the parent symbiont. 
+   * 
+   * Output: None
+   * 
+   * Purpose: To birth a new symbiont. If free living symbionts is on, the new symbiont 
+   * can be put into an unoccupied place in the world. If not, then it will be placed 
+   * in a host near its parent's location, or deleted if the parent's location has
+   * no eligable near-by hosts. 
+   */  
   void SymDoBirth(emp::Ptr<Organism> sym_baby, size_t i) {
     if(!do_free_living_syms){
       int newLoc = GetNeighborHost(i);
@@ -1092,7 +1111,6 @@
     }
   }
 
-<<<<<<< HEAD
 
   /**
    * Input: The pointer to the symbiont that is moving, the size_t to its
@@ -1107,9 +1125,6 @@
    * moves to a unoccupied location, then it occupy that location. 
    */  
   void MoveToFreeWorldPosition(emp::Ptr<Organism> sym, size_t i){
-=======
-  void MoveIntoNewFreeWorldPos(emp::Ptr<Organism> sym, size_t i){
->>>>>>> 777f519e
     emp::WorldPosition newLoc = GetRandomNeighborPos(i);
     if(newLoc.IsValid()){
       sym->SetHost(nullptr);
@@ -1137,6 +1152,14 @@
     }
   }
 
+
+  /**
+   * Input:
+   * 
+   * Output: 
+   * 
+   * Purpose:
+   */  
   emp::Ptr<Organism> ExtractSym(size_t i){
     if(sym_pop[i]){
       emp::Ptr<Organism> sym = sym_pop[i];
@@ -1147,7 +1170,6 @@
   }
 
 
-<<<<<<< HEAD
   /**
    * Input: None
    * 
@@ -1155,12 +1177,6 @@
    * 
    * Purpose: To call the process functions for hosts and symbionts. 
    */  
-=======
-
-
-
-
->>>>>>> 777f519e
   void Update() {
     emp::World<Organism>::Update();
 
@@ -1169,12 +1185,8 @@
 
     // divvy up and distribute resources to host and symbiont in each cell
     for (size_t i : schedule) {
-<<<<<<< HEAD
-      if (IsOccupied(i) == false){ continue;} // no organism at that cell
-=======
       if (IsOccupied(i) == false && !sym_pop[i]){ continue;} // no organism at that cell
 
->>>>>>> 777f519e
       //Would like to shove reproduction into Process, but it gets sticky with Symbiont reproduction
       //Could put repro in Host process and population calls Symbiont process and places offspring as necessary?
       if(IsOccupied(i)){//can't call GetDead on a deleted sym, so
