--- conflicted
+++ resolved
@@ -399,12 +399,8 @@
           DoDeath(i);
         }
       } else { //sym process
-<<<<<<< HEAD
-        pop[i]->process(0,i);
-=======
         pop[i]->process(0, i);
         //MoveFreeSym(i);
->>>>>>> cc03ef79
       }
 
 
