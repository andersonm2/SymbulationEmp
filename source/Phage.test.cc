--- conflicted
+++ resolved
@@ -1,651 +1,637 @@
-#include "Phage.h"
-#include "Symbiont.h"
-
-TEST_CASE("Phage constructor, GetIntVal") {
-    emp::Ptr<emp::Random> random = new emp::Random(27);
-    SymWorld w(*random);
-    SymConfigBase config;
-    SymWorld * world = &w;
-   
-    WHEN("Int val is passed in as negative"){
-        double int_val = -1;
-        Phage * p = new Phage(random, world, &config, int_val);
-        double expected_int_val = -1;
-        THEN("Int val is set to be negative"){
-            REQUIRE(p->GetIntVal() == expected_int_val);
-        }
-        delete p;
-    }
-    
-    WHEN("Int val is passed in as zero"){
-        double int_val = 0;
-        Phage * p2 = new Phage(random, world, &config, int_val);
-        double expected_int_val = 0;
-
-        THEN("Int val is set to be zero"){
-            REQUIRE(p2->GetIntVal() == expected_int_val);
-        }
-        delete p2;
-    }
-
-    WHEN("Lysis chance is random"){
-        double int_val = 0;
-        config.LYSIS_CHANCE(-1);
-        Phage * p3 = new Phage(random, world, &config, int_val);
-
-        THEN("Lysis chance is randomly between 0 and 1"){
-            REQUIRE(p3->GetLysisChance() >= 0);
-            REQUIRE(p3->GetLysisChance() <= 1);
-        }
-        delete p3;
-    }
-
-    WHEN("Lysis chance is not random"){
-        double int_val = 0;
-        config.LYSIS_CHANCE(.5);
-        Phage * p4 = new Phage(random, world, &config, int_val);
-        double expected_lysis_chance = 0.5;
-
-        THEN("Lysis chance is set to what was passed in"){
-            REQUIRE(p4->GetLysisChance() == expected_lysis_chance);
-        }
-        delete p4;
-    }
-
-    WHEN("Chance of induction is random"){
-        double int_val = 0;
-        config.CHANCE_OF_INDUCTION(-1);
-        Phage * p5 = new Phage(random, world, &config, int_val);
-
-        THEN("Chance of induction is randomly between 0 and 1"){
-            REQUIRE(p5->GetInductionChance() >= 0);
-            REQUIRE(p5->GetInductionChance() <= 1);
-        }
-        delete p5;
-    }
-
-    WHEN("Chance of induction is not random"){
-        double int_val = 0;
-        config.CHANCE_OF_INDUCTION(0.2);
-        Phage * p6 = new Phage(random, world, &config, int_val);
-        double expected_induction_chance = 0.2;
-
-        THEN("Chance of induction is set to what was passed in"){
-            REQUIRE(p6->GetInductionChance() == expected_induction_chance);
-        }
-        delete p6;
-    }
-    
-    WHEN("Incorporation val is random"){
-        double int_val = 0;
-        config.PHAGE_INC_VAL(-1);
-        Phage * p7 = new Phage(random, world, &config, int_val);
-
-        THEN("Incorporation val is randomly between 0 and 1"){
-            REQUIRE(p7->GetIncVal() >= 0);
-            REQUIRE(p7->GetIncVal() <= 1);
-        }
-        delete p7;
-    }
-
-    WHEN("Incorporation val is not random"){
-        double int_val = 0;
-        config.PHAGE_INC_VAL(0.3);
-        Phage * p8 = new Phage(random, world, &config, int_val);
-        double expected_incorporation_value = 0.3;
-
-        THEN("Incorporation val is set to what was passed in"){
-            REQUIRE(p8->GetIncVal() == expected_incorporation_value);
-        }
-        delete p8;
-    }
-}
-
-TEST_CASE("Phage reproduce") {
-    emp::Ptr<emp::Random> random = new emp::Random(3);
-    SymWorld w(*random);
-    SymWorld * world = &w;
-    SymConfigBase config;
-    config.MUTATE_LYSIS_CHANCE(1);
-    config.LYSIS_CHANCE(.5);
-
-    WHEN("Mutation rate is zero")  {
-        double int_val = 0;
-        double parent_orig_int_val = 0;
-        double parent_orig_lysis_chance=.5;
-        config.MUTATION_RATE(0);
-        config.MUTATION_SIZE(0);
-        emp::Ptr<Phage> p = new Phage(random, world, &config, int_val);
-        emp::Ptr<Organism> phage_baby = p->reproduce();
-
-        THEN("Offspring's interaction value and lysis chance equals parent's interaction value and lysis chance") {
-            int phage_baby_int_val = 0;
-            REQUIRE( phage_baby->GetIntVal() == phage_baby_int_val);
-            REQUIRE( phage_baby->GetIntVal() == parent_orig_int_val);
-            REQUIRE( p->GetIntVal() == parent_orig_int_val);
-
-            double phage_baby_lysis_chance = .5;
-            REQUIRE( phage_baby->GetLysisChance() == phage_baby_lysis_chance);
-            REQUIRE( phage_baby->GetLysisChance() == parent_orig_lysis_chance);
-            REQUIRE( p->GetLysisChance() == parent_orig_lysis_chance);
-        }
-        THEN("Offspring's points and burst timer are zero") {
-            int phage_baby_points = 0;
-            int phage_baby_burst_timer = 0;
-            REQUIRE( phage_baby->GetPoints() == phage_baby_points);
-            REQUIRE(phage_baby->GetBurstTimer() == phage_baby_burst_timer);
-        }
-        delete p;
-        delete phage_baby;
-    }
-    WHEN("Mutation rate is not zero") {
-        double int_val = 0;
-        double parent_orig_int_val = 0;
-        double parent_orig_lysis_chance=.5;
-        config.MUTATION_RATE(1);
-        config.MUTATION_SIZE(0.002);
-        emp::Ptr<Phage> p = new Phage(random, world, &config, int_val);
-        emp::Ptr<Organism> phage_baby = p->reproduce();
-
-        THEN("Offspring's interaction value and lysis chance does not equal parent's interaction value and lysis chance") {
-            REQUIRE( phage_baby->GetIntVal() != parent_orig_int_val);
-            REQUIRE( phage_baby->GetIntVal() <= parent_orig_int_val + 0.002*3);
-            REQUIRE( phage_baby->GetIntVal() >= parent_orig_int_val - 0.002*3);
-
-            REQUIRE( phage_baby->GetLysisChance() != parent_orig_lysis_chance);
-            REQUIRE( phage_baby->GetLysisChance() <= parent_orig_lysis_chance + 0.002*3);
-            REQUIRE( phage_baby->GetLysisChance() >= parent_orig_lysis_chance - 0.002*3);
-        }
-
-        THEN("Offspring's points and burst timer are zero") {
-            int phage_baby_points = 0;
-            REQUIRE( phage_baby->GetPoints() == phage_baby_points);
-            int phage_baby_burst_timer = 0;
-            REQUIRE( phage_baby->GetBurstTimer() == phage_baby_burst_timer);
-        }
-        delete p;
-        delete phage_baby;
-    }
-}
-
-TEST_CASE("SetBurstTimer, IncBurstTimer"){
-    emp::Ptr<emp::Random> random = new emp::Random(5);
-    SymWorld w(*random);
-    SymWorld * world = &w;
-    SymConfigBase config;
-    double int_val = -1;
-    emp::Ptr<Phage> p = new Phage(random, world, &config, int_val);
-    
-    int default_burst_time = 0;
-    REQUIRE(p->GetBurstTimer() == default_burst_time);
-
-    p->IncBurstTimer();
-    REQUIRE(p->GetBurstTimer() != default_burst_time);
-    REQUIRE(p->GetBurstTimer() <= default_burst_time + 1*3);
-    REQUIRE(p->GetBurstTimer() >= default_burst_time - 1*3);
-
-    int burst_time = 15;
-    p->SetBurstTimer(burst_time);
-    
-    int expected_burst_time = 15;
-    REQUIRE(p->GetBurstTimer() == expected_burst_time);
-
-    p->IncBurstTimer();
-    REQUIRE(p->GetBurstTimer() <= expected_burst_time + 1*3);
-    REQUIRE(p->GetBurstTimer() >= expected_burst_time - 1*3);
-    REQUIRE(p->GetBurstTimer() != expected_burst_time);
-
-}
-
-TEST_CASE("Phage SetLysisChance, GetLysisChance"){
-    emp::Ptr<emp::Random> random = new emp::Random(5);
-    SymWorld w(*random);
-    SymWorld * world = &w;
-    SymConfigBase config;
-    double int_val = -1;
-    emp::Ptr<Phage> p = new Phage(random, world, &config, int_val);
-
-    double lysis_chance = 0.5;
-    p->SetLysisChance(lysis_chance);
-    double expected_lysis_chance = 0.5;
-    REQUIRE(p->GetLysisChance() == expected_lysis_chance);
-
-    delete p;
-}
-
-TEST_CASE("Phage SetInductionChance, GetInductionChance"){
-    emp::Ptr<emp::Random> random = new emp::Random(5);
-    SymWorld w(*random);
-    SymWorld * world = &w;
-    SymConfigBase config;
-    double int_val = -1;
-    emp::Ptr<Phage> p = new Phage(random, world, &config, int_val);
-
-    double induction_chance = 0.5;
-    p->SetInductionChance(induction_chance);
-    double expected_induction_chance = 0.5;
-    REQUIRE(p->GetInductionChance() == expected_induction_chance);
-
-    delete p;
-}
-
-TEST_CASE("Phage SetIncVal, GetIncVal"){
-    emp::Ptr<emp::Random> random = new emp::Random(5);
-    SymWorld w(*random);
-    SymWorld * world = &w;
-    SymConfigBase config;
-    double int_val = -1;
-    emp::Ptr<Phage> p = new Phage(random, world, &config, int_val);
-
-    double incorporation_val = 0.5;
-    p->SetIncVal(incorporation_val);
-    double expected_incorporation_value = 0.5;
-    REQUIRE(p->GetIncVal() == expected_incorporation_value);
-
-    delete p;
-}
-
-TEST_CASE("Phage uponInjection"){
-    emp::Ptr<emp::Random> random = new emp::Random(5);
-    SymWorld w(*random);
-    SymWorld * world = &w;
-    SymConfigBase config;
-    double int_val = -1;
-    config.LYSIS_CHANCE(1);
-    emp::Ptr<Phage> p = new Phage(random, world, &config, int_val);  
-
-    //initialization of phage sets lysogeny to false
-    bool expected_lysogeny = false;
-    REQUIRE(p->GetLysogeny() == expected_lysogeny);
-
-    //phage should choose lysis by default
-    p->uponInjection();
-    expected_lysogeny = false;
-    REQUIRE(p->GetLysogeny() == expected_lysogeny);
-
-    //if chance of lysis is 0, phage should choose lysogeny
-    p->SetLysisChance(0.0);
-    p->uponInjection();
-    expected_lysogeny = true;
-    REQUIRE(p->GetLysogeny() == expected_lysogeny);
-
-    delete p;
-}
-
-TEST_CASE("phage_mutate"){
-    emp::Ptr<emp::Random> random = new emp::Random(5);
-    SymWorld w(*random);
-    SymWorld * world = &w;
-    SymConfigBase config;
-    config.LYSIS_CHANCE(0.5);
-    config.CHANCE_OF_INDUCTION(0.5);
-    config.PHAGE_INC_VAL(0.5);
-
-    WHEN("Mutation rate is not zero and chance of lysis/induction/incorporation mutations are enabled") {
-        double int_val = 0;
-        config.MUTATION_SIZE(0.002);
-        config.MUTATE_LYSIS_CHANCE(1);
-        config.MUTATE_INDUCTION_CHANCE(1);
-        config.MUTATE_INC_VAL(1);
-
-        emp::Ptr<Phage> p = new Phage(random, world, &config, int_val);
-        p->mutate();
-        THEN("Mutation occurs and chance of lysis changes") {
-            REQUIRE(p->GetLysisChance() != 0.5);
-            REQUIRE(p->GetLysisChance() >= 0.5 - 0.002*3);
-            REQUIRE(p->GetLysisChance() <= 0.5 + 0.002*3);
-            REQUIRE(p->GetInductionChance() != 0.5);
-            REQUIRE(p->GetInductionChance() >= 0.5 - 0.002*3);
-            REQUIRE(p->GetInductionChance() <= 0.5 + 0.002*3);
-            REQUIRE(p->GetIncVal() != 0.5);
-            REQUIRE(p->GetIncVal() >= 0.5 - 0.002*3);
-            REQUIRE(p->GetIncVal() <= 0.5 + 0.002*3);
-        }
-        delete p;
-    }
-
-    WHEN("Mutation rate is not zero and chance of lysis/induction mutations are not enabled"){
-        double int_val = 0;
-        config.MUTATION_SIZE(0.002);
-        config.MUTATE_LYSIS_CHANCE(0);
-        config.MUTATE_INDUCTION_CHANCE(0);
-        config.MUTATE_INC_VAL(0);
-        emp::Ptr<Phage> p = new Phage(random, world, &config, int_val);
-        p->mutate();
-        double lysis_chance_post_mutation = 0.5;
-        double induction_chance_post_mutation = 0.5;
-        double incorporation_val_post_mutation = 0.5;
-        THEN("Mutation does not occur and chance of lysis/chance of induction does not change") {
-            REQUIRE(p->GetLysisChance() == Approx(lysis_chance_post_mutation));
-            REQUIRE(p->GetInductionChance() == Approx(induction_chance_post_mutation));
-            REQUIRE(p->GetIncVal() == Approx(incorporation_val_post_mutation));
-        }
-        delete p;
-    }
-
-    WHEN("Mutation rate is zero and chance of lysis/chance of induction mutations are enabled"){
-        double int_val = 0;
-        config.MUTATION_RATE(0);
-        config.MUTATION_SIZE(0);
-        config.MUTATE_LYSIS_CHANCE(1);
-        config.MUTATE_INDUCTION_CHANCE(1);
-        config.MUTATE_INC_VAL(1);
-        emp::Ptr<Phage> p = new Phage(random, world, &config, int_val);
-        p->mutate();
-        double lysis_chance_post_mutation = 0.5;
-        double induction_chance_post_mutation = 0.5;
-        double incorporation_val_post_mutation = 0.5;
-        THEN("Mutation does not occur and chance of lysis/chance of induction does not change") {
-            REQUIRE(p->GetLysisChance() == Approx(lysis_chance_post_mutation));
-            REQUIRE(p->GetInductionChance() == Approx(induction_chance_post_mutation));
-            REQUIRE(p->GetIncVal() == Approx(incorporation_val_post_mutation));
-        }
-        delete p;
-    }
-
-    WHEN("Mutation rate is zero and chance of lysis mutations are not enabled and chance of induction mutations are not enabled"){
-        double int_val = 0;
-        config.MUTATION_RATE(0);
-        config.MUTATION_SIZE(0);
-        config.MUTATE_LYSIS_CHANCE(0);
-        config.MUTATE_INDUCTION_CHANCE(0);
-        config.MUTATE_INC_VAL(0);
-        emp::Ptr<Phage> p = new Phage(random, world, &config, int_val);
-        p->mutate();
-        double lysis_chance_post_mutation = 0.5;
-        double induction_chance_post_mutation = 0.5;
-        double incorporation_val_post_mutation = 0.5;
-        THEN("Mutation does not occur and chance of lysis/chance of induction does not change") {
-            REQUIRE(p->GetLysisChance() == Approx(lysis_chance_post_mutation));
-            REQUIRE(p->GetInductionChance() == Approx(induction_chance_post_mutation));
-            REQUIRE(p->GetIncVal() == Approx(incorporation_val_post_mutation));
-        }
-        delete p;
-    }
-}
-
-TEST_CASE("Phage process"){
-    emp::Ptr<emp::Random> random = new emp::Random(9);
-    SymWorld w(*random);
-    SymWorld * world = &w;
-    SymConfigBase config;
-
-    config.LYSIS(1); //phage process only happens when lysis is enabled
-    config.GRID_X(2); 
-    config.GRID_Y(1);
-    config.SYM_LIMIT(2);
-    int location = 0;
-
-    WHEN("The phage chooses lysogeny"){
-        config.LYSIS_CHANCE(0.0); //0% chance of lysis, 100% chance of lysogeny
-
-        WHEN("The phage chooses to induce"){
-            config.CHANCE_OF_INDUCTION(1);
-
-            double int_val = 0;
-            emp::Ptr<Phage> p;
-            p.New(random, world, &config, int_val);
-
-            emp::Ptr<Bacterium> h;
-            h.New(random, &w, &config, int_val);
-
-            //verify that the phage chooses lysogeny first
-            bool expected_lysogeny = true;
-            h->AddSymbiont(p);
-            REQUIRE(p->GetLysogeny() == expected_lysogeny);
-            
-            expected_lysogeny = false;
-            p->Process(location);
-
-            THEN("The phage turns lytic"){
-                REQUIRE(p->GetLysogeny() == expected_lysogeny);
-            }
-        }
-
-        WHEN("The phage does not induce"){
-            config.CHANCE_OF_INDUCTION(0);
-
-            WHEN("The prophage loss rate is 1"){
-                config.PROPHAGE_LOSS_RATE(1);
-
-                double int_val = 0;
-                emp::Ptr<Phage> p;
-                p.New(random, world, &config, int_val);
-
-                emp::Ptr<Bacterium> h;
-                h.New(random, &w, &config, int_val);
-
-                h->AddSymbiont(p);
-
-                bool expected_dead = true;
-
-                p->Process(location);
-
-                THEN("The phage dies"){
-                    REQUIRE(p->GetDead() == expected_dead);
-                }
-                h.Delete();
-            }
-
-            WHEN("The prophage loss rate is 0"){
-                config.PROPHAGE_LOSS_RATE(0);
-                double int_val = 0;
-                double expected_int_val = 0;
-                emp::Ptr<Phage> p = new Phage(random, world, &config, int_val);
-                Bacterium * h = new Bacterium(random, &w, &config, int_val);
-                h->AddSymbiont(p);
-
-                double points = 0;
-                double expected_points = 0;
-                p->SetPoints(points);
-
-                double burst_timer = 0;
-                double expected_burst_timer = 0;
-                p->SetBurstTimer(burst_timer);
-
-                bool expected_dead = false;
-                long unsigned int expected_repro_syms_size = size(h->GetReproSymbionts());
-
-                p->Process(location);
-
-                THEN("The phage does nothing; it is temperate and still alive"){
-                    REQUIRE(p->GetIntVal() == expected_int_val);
-                    REQUIRE(p->GetPoints() == expected_points);
-                    REQUIRE(p->GetBurstTimer() == expected_burst_timer);
-                    REQUIRE(size(h->GetReproSymbionts()) == expected_repro_syms_size);
-                    REQUIRE(p->GetDead() == expected_dead);
-                }
-                delete h;
-            }
-        }
-    }
-
-    WHEN("The phage chooses lysis"){
-        config.LYSIS_CHANCE(1);
-        double burst_timer = 10;
-        double sym_repro_points = 5.0;
-        config.SYM_LYSIS_RES(sym_repro_points);
-        config.BURST_TIME(burst_timer);
-
-        WHEN("It is time to burst"){
-            double int_val = 0;
-            emp::Ptr<Phage> p = new Phage(random, world, &config, int_val);
-            
-            //create two hosts and add both to world as neighbors
-            Bacterium * orig_h = new Bacterium(random, &w, &config, int_val);
-            Bacterium * new_h = new Bacterium(random, &w, &config, int_val);
-            orig_h->AddSymbiont(p);
-            world->AddOrgAt(orig_h, 0);
-            world->AddOrgAt(new_h, 1);
-
-            //add phage offspring to the original host's repro syms
-            emp::Ptr<Organism> p_baby1 = p->reproduce();
-            emp::Ptr<Organism> p_baby2 = p->reproduce();
-            orig_h->AddReproSym(p_baby1);
-            orig_h->AddReproSym(p_baby2);
- 
-            //call the process such that the phage bursts and we can check injection
-            p->SetBurstTimer(burst_timer);
-            p->Process(location);
-
-            THEN("The phage offspring are injected into new hosts and the current host dies"){
-                REQUIRE(size(new_h->GetSymbionts()) > 0);
-                REQUIRE(size(orig_h->GetReproSymbionts()) == 0);
-                REQUIRE(orig_h->GetDead() == true);
-            }
-        }
-
-        WHEN("It is not time to burst"){
-            double int_val = 0;
-            emp::Ptr<Phage> p = new Phage(random, world, &config, int_val);
-            Bacterium * h = new Bacterium(random, &w, &config, int_val);
-            h->AddSymbiont(p);
-
-            p->SetBurstTimer(0.0);
-
-            WHEN("The phage doesn't have enough resources to reproduce"){
-                double repro_syms_size_pre_process = size(h->GetReproSymbionts());
-                double orig_points = 3.0;
-                double expected_points = 3.0;
-                p->SetPoints(orig_points);
-                p->Process(location);
-
-                THEN("The burst timer is incremented but no offspring are created"){
-                    REQUIRE(p->GetBurstTimer() <= 0 + 1*3);
-                    REQUIRE(p->GetBurstTimer() >= 0 - 1*3);
-                    REQUIRE(p->GetBurstTimer() != 0);
-                    REQUIRE(size(h->GetReproSymbionts()) == repro_syms_size_pre_process);
-                    REQUIRE(p->GetPoints() == expected_points);
-                }
-            }
-
-            WHEN("The phage has enough resources to reproduce"){
-                double expected_repro_syms_size_post_process = size(h->GetReproSymbionts()) + 1; //one offspring created
-                double orig_points = sym_repro_points;//symbiont given enough resources to produce one offspring
-                double expected_points = 0.0;
-                p->SetPoints(orig_points);
-                p->Process(location);
-
-                THEN("The burst timer is incremented and offspring are created"){
-                    REQUIRE(p->GetBurstTimer() <= 0 + 1*3);
-                    REQUIRE(p->GetBurstTimer() >= 0 - 1*3);
-                    REQUIRE(p->GetBurstTimer() != 0);
-                    REQUIRE(size(h->GetReproSymbionts()) == expected_repro_syms_size_post_process);
-                    REQUIRE(p->GetPoints() == expected_points);
-                }
-            }
-            delete h;
-        }
-
-    }
-
-}
-
-TEST_CASE("Phage ProcessResources"){
-    emp::Ptr<emp::Random> random = new emp::Random(9);
-    SymWorld w(*random);
-    SymWorld * world = &w;
-    SymConfigBase config;
-
-    GIVEN("Phage is Lysogenic"){
-
-        WHEN("Benefits to the host are not enabled"){
-            config.LYSIS(1);
-            config.LYSIS_CHANCE(0);
-            config.BENEFIT_TO_HOST(0);
-
-            double int_val=0;
-            emp::Ptr<Phage> p;
-            p.New(random, world, &config, int_val);
-            emp::Ptr<Bacterium> b;
-            b.New(random, world, &config, int_val);
-            b->AddSymbiont(p);
-            p->uponInjection();
-
-<<<<<<< HEAD
-        double int_val=0;
-        //emp::Ptr<Phage> p = new Phage(random, world, &config, int_val);
-        emp::Ptr<Phage> p;
-        emp::Ptr<Organism> h;
-        p.New(random, world, &config, int_val);
-        p->uponInjection();
-=======
-            double sym_piece = 40;
-            double expected_return = 0;
->>>>>>> 26e91017
-
-            THEN("Phage doesn't take or give resources to the host"){
-                REQUIRE(p->ProcessResources(sym_piece)==expected_return);
-            }
-
-<<<<<<< HEAD
-        THEN("Phage doesn't take or give resources to the host"){
-            REQUIRE(p->ProcessResources(h,sym_piece)==expected_return);
-=======
-            p.Delete();
->>>>>>> 26e91017
-        }
-
-        WHEN("Benefits to the host are enabled"){
-            config.LYSIS(1);
-            config.LYSIS_CHANCE(0);
-            config.BENEFIT_TO_HOST(1);
-            config.HOST_INC_VAL(0);
-            config.SYNERGY(2);
-
-            double orig_host_resources = 10;
-            double sym_piece = 0;
-            double int_val=0;
-            emp::Ptr<Bacterium> b;
-            b.New(random, world, &config, int_val);
-
-            WHEN("The incorporation vals are similar"){
-                config.PHAGE_INC_VAL(0);
-
-                emp::Ptr<Phage> p;
-                p.New(random, world, &config, int_val);
-
-                b->AddSymbiont(p);
-                b->SetResInProcess(orig_host_resources);
-
-                double expected_resources = 20;
-
-                THEN("The host resources increase"){
-                    REQUIRE(p->ProcessResources(sym_piece)==expected_resources);
-                }
-            }
-
-            WHEN("The incorporation vals are neutral"){
-                config.PHAGE_INC_VAL(0.5);
-
-                emp::Ptr<Phage> p;
-                p.New(random, world, &config, int_val);
-
-                b->AddSymbiont(p);
-                b->SetResInProcess(orig_host_resources);
-
-                double expected_resources = 10;
-
-                THEN("The host resources stay the same"){
-                    REQUIRE(p->ProcessResources(sym_piece)==expected_resources);
-                }
-            }
-
-            WHEN("The incorporation vals are far apart"){
-                config.PHAGE_INC_VAL(1);
-
-                emp::Ptr<Phage> p;
-                p.New(random, world, &config, int_val);
-
-                b->AddSymbiont(p);
-                b->SetResInProcess(orig_host_resources);
-
-                double expected_resources = 0;
-
-                THEN("The host resources are diminished"){
-                    REQUIRE(p->ProcessResources(sym_piece)==expected_resources);
-                }
-            }
-        }
-    }
-}
+#include "Phage.h"
+#include "Symbiont.h"
+
+TEST_CASE("Phage constructor, GetIntVal") {
+    emp::Ptr<emp::Random> random = new emp::Random(27);
+    SymWorld w(*random);
+    SymConfigBase config;
+    SymWorld * world = &w;
+
+    WHEN("Int val is passed in as negative"){
+        double int_val = -1;
+        Phage * p = new Phage(random, world, &config, int_val);
+        double expected_int_val = -1;
+        THEN("Int val is set to be negative"){
+            REQUIRE(p->GetIntVal() == expected_int_val);
+        }
+        delete p;
+    }
+
+    WHEN("Int val is passed in as zero"){
+        double int_val = 0;
+        Phage * p2 = new Phage(random, world, &config, int_val);
+        double expected_int_val = 0;
+
+        THEN("Int val is set to be zero"){
+            REQUIRE(p2->GetIntVal() == expected_int_val);
+        }
+        delete p2;
+    }
+
+    WHEN("Lysis chance is random"){
+        double int_val = 0;
+        config.LYSIS_CHANCE(-1);
+        Phage * p3 = new Phage(random, world, &config, int_val);
+
+        THEN("Lysis chance is randomly between 0 and 1"){
+            REQUIRE(p3->GetLysisChance() >= 0);
+            REQUIRE(p3->GetLysisChance() <= 1);
+        }
+        delete p3;
+    }
+
+    WHEN("Lysis chance is not random"){
+        double int_val = 0;
+        config.LYSIS_CHANCE(.5);
+        Phage * p4 = new Phage(random, world, &config, int_val);
+        double expected_lysis_chance = 0.5;
+
+        THEN("Lysis chance is set to what was passed in"){
+            REQUIRE(p4->GetLysisChance() == expected_lysis_chance);
+        }
+        delete p4;
+    }
+
+    WHEN("Chance of induction is random"){
+        double int_val = 0;
+        config.CHANCE_OF_INDUCTION(-1);
+        Phage * p5 = new Phage(random, world, &config, int_val);
+
+        THEN("Chance of induction is randomly between 0 and 1"){
+            REQUIRE(p5->GetInductionChance() >= 0);
+            REQUIRE(p5->GetInductionChance() <= 1);
+        }
+        delete p5;
+    }
+
+    WHEN("Chance of induction is not random"){
+        double int_val = 0;
+        config.CHANCE_OF_INDUCTION(0.2);
+        Phage * p6 = new Phage(random, world, &config, int_val);
+        double expected_induction_chance = 0.2;
+
+        THEN("Chance of induction is set to what was passed in"){
+            REQUIRE(p6->GetInductionChance() == expected_induction_chance);
+        }
+        delete p6;
+    }
+
+    WHEN("Incorporation val is random"){
+        double int_val = 0;
+        config.PHAGE_INC_VAL(-1);
+        Phage * p7 = new Phage(random, world, &config, int_val);
+
+        THEN("Incorporation val is randomly between 0 and 1"){
+            REQUIRE(p7->GetIncVal() >= 0);
+            REQUIRE(p7->GetIncVal() <= 1);
+        }
+        delete p7;
+    }
+
+    WHEN("Incorporation val is not random"){
+        double int_val = 0;
+        config.PHAGE_INC_VAL(0.3);
+        Phage * p8 = new Phage(random, world, &config, int_val);
+        double expected_incorporation_value = 0.3;
+
+        THEN("Incorporation val is set to what was passed in"){
+            REQUIRE(p8->GetIncVal() == expected_incorporation_value);
+        }
+        delete p8;
+    }
+}
+
+TEST_CASE("Phage reproduce") {
+    emp::Ptr<emp::Random> random = new emp::Random(3);
+    SymWorld w(*random);
+    SymWorld * world = &w;
+    SymConfigBase config;
+    config.MUTATE_LYSIS_CHANCE(1);
+    config.LYSIS_CHANCE(.5);
+
+    WHEN("Mutation rate is zero")  {
+        double int_val = 0;
+        double parent_orig_int_val = 0;
+        double parent_orig_lysis_chance=.5;
+        config.MUTATION_RATE(0);
+        config.MUTATION_SIZE(0);
+        emp::Ptr<Phage> p = new Phage(random, world, &config, int_val);
+        emp::Ptr<Organism> phage_baby = p->reproduce();
+
+        THEN("Offspring's interaction value and lysis chance equals parent's interaction value and lysis chance") {
+            int phage_baby_int_val = 0;
+            REQUIRE( phage_baby->GetIntVal() == phage_baby_int_val);
+            REQUIRE( phage_baby->GetIntVal() == parent_orig_int_val);
+            REQUIRE( p->GetIntVal() == parent_orig_int_val);
+
+            double phage_baby_lysis_chance = .5;
+            REQUIRE( phage_baby->GetLysisChance() == phage_baby_lysis_chance);
+            REQUIRE( phage_baby->GetLysisChance() == parent_orig_lysis_chance);
+            REQUIRE( p->GetLysisChance() == parent_orig_lysis_chance);
+        }
+        THEN("Offspring's points and burst timer are zero") {
+            int phage_baby_points = 0;
+            int phage_baby_burst_timer = 0;
+            REQUIRE( phage_baby->GetPoints() == phage_baby_points);
+            REQUIRE(phage_baby->GetBurstTimer() == phage_baby_burst_timer);
+        }
+        delete p;
+        delete phage_baby;
+    }
+    WHEN("Mutation rate is not zero") {
+        double int_val = 0;
+        double parent_orig_int_val = 0;
+        double parent_orig_lysis_chance=.5;
+        config.MUTATION_RATE(1);
+        config.MUTATION_SIZE(0.002);
+        emp::Ptr<Phage> p = new Phage(random, world, &config, int_val);
+        emp::Ptr<Organism> phage_baby = p->reproduce();
+
+        THEN("Offspring's interaction value and lysis chance does not equal parent's interaction value and lysis chance") {
+            REQUIRE( phage_baby->GetIntVal() != parent_orig_int_val);
+            REQUIRE( phage_baby->GetIntVal() <= parent_orig_int_val + 0.002*3);
+            REQUIRE( phage_baby->GetIntVal() >= parent_orig_int_val - 0.002*3);
+
+            REQUIRE( phage_baby->GetLysisChance() != parent_orig_lysis_chance);
+            REQUIRE( phage_baby->GetLysisChance() <= parent_orig_lysis_chance + 0.002*3);
+            REQUIRE( phage_baby->GetLysisChance() >= parent_orig_lysis_chance - 0.002*3);
+        }
+
+        THEN("Offspring's points and burst timer are zero") {
+            int phage_baby_points = 0;
+            REQUIRE( phage_baby->GetPoints() == phage_baby_points);
+            int phage_baby_burst_timer = 0;
+            REQUIRE( phage_baby->GetBurstTimer() == phage_baby_burst_timer);
+        }
+        delete p;
+        delete phage_baby;
+    }
+}
+
+TEST_CASE("SetBurstTimer, IncBurstTimer"){
+    emp::Ptr<emp::Random> random = new emp::Random(5);
+    SymWorld w(*random);
+    SymWorld * world = &w;
+    SymConfigBase config;
+    double int_val = -1;
+    emp::Ptr<Phage> p = new Phage(random, world, &config, int_val);
+
+    int default_burst_time = 0;
+    REQUIRE(p->GetBurstTimer() == default_burst_time);
+
+    p->IncBurstTimer();
+    REQUIRE(p->GetBurstTimer() != default_burst_time);
+    REQUIRE(p->GetBurstTimer() <= default_burst_time + 1*3);
+    REQUIRE(p->GetBurstTimer() >= default_burst_time - 1*3);
+
+    int burst_time = 15;
+    p->SetBurstTimer(burst_time);
+
+    int expected_burst_time = 15;
+    REQUIRE(p->GetBurstTimer() == expected_burst_time);
+
+    p->IncBurstTimer();
+    REQUIRE(p->GetBurstTimer() <= expected_burst_time + 1*3);
+    REQUIRE(p->GetBurstTimer() >= expected_burst_time - 1*3);
+    REQUIRE(p->GetBurstTimer() != expected_burst_time);
+
+}
+
+TEST_CASE("Phage SetLysisChance, GetLysisChance"){
+    emp::Ptr<emp::Random> random = new emp::Random(5);
+    SymWorld w(*random);
+    SymWorld * world = &w;
+    SymConfigBase config;
+    double int_val = -1;
+    emp::Ptr<Phage> p = new Phage(random, world, &config, int_val);
+
+    double lysis_chance = 0.5;
+    p->SetLysisChance(lysis_chance);
+    double expected_lysis_chance = 0.5;
+    REQUIRE(p->GetLysisChance() == expected_lysis_chance);
+
+    delete p;
+}
+
+TEST_CASE("Phage SetInductionChance, GetInductionChance"){
+    emp::Ptr<emp::Random> random = new emp::Random(5);
+    SymWorld w(*random);
+    SymWorld * world = &w;
+    SymConfigBase config;
+    double int_val = -1;
+    emp::Ptr<Phage> p = new Phage(random, world, &config, int_val);
+
+    double induction_chance = 0.5;
+    p->SetInductionChance(induction_chance);
+    double expected_induction_chance = 0.5;
+    REQUIRE(p->GetInductionChance() == expected_induction_chance);
+
+    delete p;
+}
+
+TEST_CASE("Phage SetIncVal, GetIncVal"){
+    emp::Ptr<emp::Random> random = new emp::Random(5);
+    SymWorld w(*random);
+    SymWorld * world = &w;
+    SymConfigBase config;
+    double int_val = -1;
+    emp::Ptr<Phage> p = new Phage(random, world, &config, int_val);
+
+    double incorporation_val = 0.5;
+    p->SetIncVal(incorporation_val);
+    double expected_incorporation_value = 0.5;
+    REQUIRE(p->GetIncVal() == expected_incorporation_value);
+
+    delete p;
+}
+
+TEST_CASE("Phage uponInjection"){
+    emp::Ptr<emp::Random> random = new emp::Random(5);
+    SymWorld w(*random);
+    SymWorld * world = &w;
+    SymConfigBase config;
+    double int_val = -1;
+    config.LYSIS_CHANCE(1);
+    emp::Ptr<Phage> p = new Phage(random, world, &config, int_val);
+
+    //initialization of phage sets lysogeny to false
+    bool expected_lysogeny = false;
+    REQUIRE(p->GetLysogeny() == expected_lysogeny);
+
+    //phage should choose lysis by default
+    p->uponInjection();
+    expected_lysogeny = false;
+    REQUIRE(p->GetLysogeny() == expected_lysogeny);
+
+    //if chance of lysis is 0, phage should choose lysogeny
+    p->SetLysisChance(0.0);
+    p->uponInjection();
+    expected_lysogeny = true;
+    REQUIRE(p->GetLysogeny() == expected_lysogeny);
+
+    delete p;
+}
+
+TEST_CASE("phage_mutate"){
+    emp::Ptr<emp::Random> random = new emp::Random(5);
+    SymWorld w(*random);
+    SymWorld * world = &w;
+    SymConfigBase config;
+    config.LYSIS_CHANCE(0.5);
+    config.CHANCE_OF_INDUCTION(0.5);
+    config.PHAGE_INC_VAL(0.5);
+
+    WHEN("Mutation rate is not zero and chance of lysis/induction/incorporation mutations are enabled") {
+        double int_val = 0;
+        config.MUTATION_SIZE(0.002);
+        config.MUTATE_LYSIS_CHANCE(1);
+        config.MUTATE_INDUCTION_CHANCE(1);
+        config.MUTATE_INC_VAL(1);
+
+        emp::Ptr<Phage> p = new Phage(random, world, &config, int_val);
+        p->mutate();
+        THEN("Mutation occurs and chance of lysis changes") {
+            REQUIRE(p->GetLysisChance() != 0.5);
+            REQUIRE(p->GetLysisChance() >= 0.5 - 0.002*3);
+            REQUIRE(p->GetLysisChance() <= 0.5 + 0.002*3);
+            REQUIRE(p->GetInductionChance() != 0.5);
+            REQUIRE(p->GetInductionChance() >= 0.5 - 0.002*3);
+            REQUIRE(p->GetInductionChance() <= 0.5 + 0.002*3);
+            REQUIRE(p->GetIncVal() != 0.5);
+            REQUIRE(p->GetIncVal() >= 0.5 - 0.002*3);
+            REQUIRE(p->GetIncVal() <= 0.5 + 0.002*3);
+        }
+        delete p;
+    }
+
+    WHEN("Mutation rate is not zero and chance of lysis/induction mutations are not enabled"){
+        double int_val = 0;
+        config.MUTATION_SIZE(0.002);
+        config.MUTATE_LYSIS_CHANCE(0);
+        config.MUTATE_INDUCTION_CHANCE(0);
+        config.MUTATE_INC_VAL(0);
+        emp::Ptr<Phage> p = new Phage(random, world, &config, int_val);
+        p->mutate();
+        double lysis_chance_post_mutation = 0.5;
+        double induction_chance_post_mutation = 0.5;
+        double incorporation_val_post_mutation = 0.5;
+        THEN("Mutation does not occur and chance of lysis/chance of induction does not change") {
+            REQUIRE(p->GetLysisChance() == Approx(lysis_chance_post_mutation));
+            REQUIRE(p->GetInductionChance() == Approx(induction_chance_post_mutation));
+            REQUIRE(p->GetIncVal() == Approx(incorporation_val_post_mutation));
+        }
+        delete p;
+    }
+
+    WHEN("Mutation rate is zero and chance of lysis/chance of induction mutations are enabled"){
+        double int_val = 0;
+        config.MUTATION_RATE(0);
+        config.MUTATION_SIZE(0);
+        config.MUTATE_LYSIS_CHANCE(1);
+        config.MUTATE_INDUCTION_CHANCE(1);
+        config.MUTATE_INC_VAL(1);
+        emp::Ptr<Phage> p = new Phage(random, world, &config, int_val);
+        p->mutate();
+        double lysis_chance_post_mutation = 0.5;
+        double induction_chance_post_mutation = 0.5;
+        double incorporation_val_post_mutation = 0.5;
+        THEN("Mutation does not occur and chance of lysis/chance of induction does not change") {
+            REQUIRE(p->GetLysisChance() == Approx(lysis_chance_post_mutation));
+            REQUIRE(p->GetInductionChance() == Approx(induction_chance_post_mutation));
+            REQUIRE(p->GetIncVal() == Approx(incorporation_val_post_mutation));
+        }
+        delete p;
+    }
+
+    WHEN("Mutation rate is zero and chance of lysis mutations are not enabled and chance of induction mutations are not enabled"){
+        double int_val = 0;
+        config.MUTATION_RATE(0);
+        config.MUTATION_SIZE(0);
+        config.MUTATE_LYSIS_CHANCE(0);
+        config.MUTATE_INDUCTION_CHANCE(0);
+        config.MUTATE_INC_VAL(0);
+        emp::Ptr<Phage> p = new Phage(random, world, &config, int_val);
+        p->mutate();
+        double lysis_chance_post_mutation = 0.5;
+        double induction_chance_post_mutation = 0.5;
+        double incorporation_val_post_mutation = 0.5;
+        THEN("Mutation does not occur and chance of lysis/chance of induction does not change") {
+            REQUIRE(p->GetLysisChance() == Approx(lysis_chance_post_mutation));
+            REQUIRE(p->GetInductionChance() == Approx(induction_chance_post_mutation));
+            REQUIRE(p->GetIncVal() == Approx(incorporation_val_post_mutation));
+        }
+        delete p;
+    }
+}
+
+TEST_CASE("Phage process"){
+    emp::Ptr<emp::Random> random = new emp::Random(9);
+    SymWorld w(*random);
+    SymWorld * world = &w;
+    SymConfigBase config;
+
+    config.LYSIS(1); //phage process only happens when lysis is enabled
+    config.GRID_X(2);
+    config.GRID_Y(1);
+    config.SYM_LIMIT(2);
+    int location = 0;
+
+    WHEN("The phage chooses lysogeny"){
+        config.LYSIS_CHANCE(0.0); //0% chance of lysis, 100% chance of lysogeny
+
+        WHEN("The phage chooses to induce"){
+            config.CHANCE_OF_INDUCTION(1);
+
+            double int_val = 0;
+            emp::Ptr<Phage> p;
+            p.New(random, world, &config, int_val);
+
+            emp::Ptr<Bacterium> h;
+            h.New(random, &w, &config, int_val);
+
+            //verify that the phage chooses lysogeny first
+            bool expected_lysogeny = true;
+            h->AddSymbiont(p);
+            REQUIRE(p->GetLysogeny() == expected_lysogeny);
+
+            expected_lysogeny = false;
+            p->Process(location);
+
+            THEN("The phage turns lytic"){
+                REQUIRE(p->GetLysogeny() == expected_lysogeny);
+            }
+        }
+
+        WHEN("The phage does not induce"){
+            config.CHANCE_OF_INDUCTION(0);
+
+            WHEN("The prophage loss rate is 1"){
+                config.PROPHAGE_LOSS_RATE(1);
+
+                double int_val = 0;
+                emp::Ptr<Phage> p;
+                p.New(random, world, &config, int_val);
+
+                emp::Ptr<Bacterium> h;
+                h.New(random, &w, &config, int_val);
+
+                h->AddSymbiont(p);
+
+                bool expected_dead = true;
+
+                p->Process(location);
+
+                THEN("The phage dies"){
+                    REQUIRE(p->GetDead() == expected_dead);
+                }
+                h.Delete();
+            }
+
+            WHEN("The prophage loss rate is 0"){
+                config.PROPHAGE_LOSS_RATE(0);
+                double int_val = 0;
+                double expected_int_val = 0;
+                emp::Ptr<Phage> p = new Phage(random, world, &config, int_val);
+                Bacterium * h = new Bacterium(random, &w, &config, int_val);
+                h->AddSymbiont(p);
+
+                double points = 0;
+                double expected_points = 0;
+                p->SetPoints(points);
+
+                double burst_timer = 0;
+                double expected_burst_timer = 0;
+                p->SetBurstTimer(burst_timer);
+
+                bool expected_dead = false;
+                long unsigned int expected_repro_syms_size = size(h->GetReproSymbionts());
+
+                p->Process(location);
+
+                THEN("The phage does nothing; it is temperate and still alive"){
+                    REQUIRE(p->GetIntVal() == expected_int_val);
+                    REQUIRE(p->GetPoints() == expected_points);
+                    REQUIRE(p->GetBurstTimer() == expected_burst_timer);
+                    REQUIRE(size(h->GetReproSymbionts()) == expected_repro_syms_size);
+                    REQUIRE(p->GetDead() == expected_dead);
+                }
+                delete h;
+            }
+        }
+    }
+
+    WHEN("The phage chooses lysis"){
+        config.LYSIS_CHANCE(1);
+        double burst_timer = 10;
+        double sym_repro_points = 5.0;
+        config.SYM_LYSIS_RES(sym_repro_points);
+        config.BURST_TIME(burst_timer);
+
+        WHEN("It is time to burst"){
+            double int_val = 0;
+            emp::Ptr<Phage> p = new Phage(random, world, &config, int_val);
+
+            //create two hosts and add both to world as neighbors
+            Bacterium * orig_h = new Bacterium(random, &w, &config, int_val);
+            Bacterium * new_h = new Bacterium(random, &w, &config, int_val);
+            orig_h->AddSymbiont(p);
+            world->AddOrgAt(orig_h, 0);
+            world->AddOrgAt(new_h, 1);
+
+            //add phage offspring to the original host's repro syms
+            emp::Ptr<Organism> p_baby1 = p->reproduce();
+            emp::Ptr<Organism> p_baby2 = p->reproduce();
+            orig_h->AddReproSym(p_baby1);
+            orig_h->AddReproSym(p_baby2);
+
+            //call the process such that the phage bursts and we can check injection
+            p->SetBurstTimer(burst_timer);
+            p->Process(location);
+
+            THEN("The phage offspring are injected into new hosts and the current host dies"){
+                REQUIRE(size(new_h->GetSymbionts()) > 0);
+                REQUIRE(size(orig_h->GetReproSymbionts()) == 0);
+                REQUIRE(orig_h->GetDead() == true);
+            }
+        }
+
+        WHEN("It is not time to burst"){
+            double int_val = 0;
+            emp::Ptr<Phage> p = new Phage(random, world, &config, int_val);
+            Bacterium * h = new Bacterium(random, &w, &config, int_val);
+            h->AddSymbiont(p);
+
+            p->SetBurstTimer(0.0);
+
+            WHEN("The phage doesn't have enough resources to reproduce"){
+                double repro_syms_size_pre_process = size(h->GetReproSymbionts());
+                double orig_points = 3.0;
+                double expected_points = 3.0;
+                p->SetPoints(orig_points);
+                p->Process(location);
+
+                THEN("The burst timer is incremented but no offspring are created"){
+                    REQUIRE(p->GetBurstTimer() <= 0 + 1*3);
+                    REQUIRE(p->GetBurstTimer() >= 0 - 1*3);
+                    REQUIRE(p->GetBurstTimer() != 0);
+                    REQUIRE(size(h->GetReproSymbionts()) == repro_syms_size_pre_process);
+                    REQUIRE(p->GetPoints() == expected_points);
+                }
+            }
+
+            WHEN("The phage has enough resources to reproduce"){
+                double expected_repro_syms_size_post_process = size(h->GetReproSymbionts()) + 1; //one offspring created
+                double orig_points = sym_repro_points;//symbiont given enough resources to produce one offspring
+                double expected_points = 0.0;
+                p->SetPoints(orig_points);
+                p->Process(location);
+
+                THEN("The burst timer is incremented and offspring are created"){
+                    REQUIRE(p->GetBurstTimer() <= 0 + 1*3);
+                    REQUIRE(p->GetBurstTimer() >= 0 - 1*3);
+                    REQUIRE(p->GetBurstTimer() != 0);
+                    REQUIRE(size(h->GetReproSymbionts()) == expected_repro_syms_size_post_process);
+                    REQUIRE(p->GetPoints() == expected_points);
+                }
+            }
+            delete h;
+        }
+
+    }
+
+}
+
+TEST_CASE("Phage ProcessResources"){
+    emp::Ptr<emp::Random> random = new emp::Random(9);
+    SymWorld w(*random);
+    SymWorld * world = &w;
+    SymConfigBase config;
+
+    GIVEN("Phage is Lysogenic"){
+
+        WHEN("Benefits to the host are not enabled"){
+            config.LYSIS(1);
+            config.LYSIS_CHANCE(0);
+            config.BENEFIT_TO_HOST(0);
+
+            double int_val=0;
+            emp::Ptr<Phage> p;
+            p.New(random, world, &config, int_val);
+            emp::Ptr<Bacterium> b;
+            b.New(random, world, &config, int_val);
+            b->AddSymbiont(p);
+            p->uponInjection();
+
+            double sym_piece = 40;
+            double expected_return = 0;
+
+            THEN("Phage doesn't take or give resources to the host"){
+                REQUIRE(p->ProcessResources(sym_piece)==expected_return);
+            }
+
+            p.Delete();
+        }
+
+        WHEN("Benefits to the host are enabled"){
+            config.LYSIS(1);
+            config.LYSIS_CHANCE(0);
+            config.BENEFIT_TO_HOST(1);
+            config.HOST_INC_VAL(0);
+            config.SYNERGY(2);
+
+            double orig_host_resources = 10;
+            double sym_piece = 0;
+            double int_val=0;
+            emp::Ptr<Bacterium> b;
+            b.New(random, world, &config, int_val);
+
+            WHEN("The incorporation vals are similar"){
+                config.PHAGE_INC_VAL(0);
+
+                emp::Ptr<Phage> p;
+                p.New(random, world, &config, int_val);
+
+                b->AddSymbiont(p);
+                b->SetResInProcess(orig_host_resources);
+
+                double expected_resources = 20;
+
+                THEN("The host resources increase"){
+                    REQUIRE(p->ProcessResources(sym_piece)==expected_resources);
+                }
+            }
+
+            WHEN("The incorporation vals are neutral"){
+                config.PHAGE_INC_VAL(0.5);
+
+                emp::Ptr<Phage> p;
+                p.New(random, world, &config, int_val);
+
+                b->AddSymbiont(p);
+                b->SetResInProcess(orig_host_resources);
+
+                double expected_resources = 10;
+
+                THEN("The host resources stay the same"){
+                    REQUIRE(p->ProcessResources(sym_piece)==expected_resources);
+                }
+            }
+
+            WHEN("The incorporation vals are far apart"){
+                config.PHAGE_INC_VAL(1);
+
+                emp::Ptr<Phage> p;
+                p.New(random, world, &config, int_val);
+
+                b->AddSymbiont(p);
+                b->SetResInProcess(orig_host_resources);
+
+                double expected_resources = 0;
+
+                THEN("The host resources are diminished"){
+                    REQUIRE(p->ProcessResources(sym_piece)==expected_resources);
+                }
+            }
+        }
+    }
+}