--- conflicted
+++ resolved
@@ -1,420 +1,373 @@
-<<<<<<< HEAD
-#include "Phage.h"
-#include "Symbiont.h"
-
-TEST_CASE("Phage constructor, GetIntVal") {
-    emp::Ptr<emp::Random> random = new emp::Random(-1);
-    SymWorld w(*random);
-    SymConfigBase config;
-    SymWorld * world = &w;
-    
-    double int_val = -1;
-    Phage * p = new Phage(random, world, &config, int_val);
-    double expected_int_val = -1;
-    REQUIRE(p->GetIntVal() == expected_int_val);
-
-    int_val = 0;
-    Phage * p2 = new Phage(random, world, &config, int_val);
-    expected_int_val = -1;
-    REQUIRE(p->GetIntVal() == expected_int_val);
-}
-
-TEST_CASE("Phage reproduce") {
-    emp::Ptr<emp::Random> random = new emp::Random(1);
-    SymWorld w(*random);
-    SymWorld * world = &w;
-    SymConfigBase config;
-    config.MUTATE_LYSIS_CHANCE(1);
-    config.LYSIS_CHANCE(.5);
-    
-    WHEN("Mutation rate is zero")  {
-        double int_val = 0;
-        double parent_orig_int_val = 0;
-        double parent_orig_lysis_chance=.5;
-        double points = 0.0;
-        config.MUTATION_RATE(0);
-        config.MUTATION_SIZE(0);
-        emp::Ptr<Phage> p = new Phage(random, world, &config, int_val);
-        emp::Ptr<Organism> phage_baby = p->reproduce();
-
-        THEN("Offspring's interaction value and lysis chance equals parent's interaction value and lysis chance") {
-            int phage_baby_int_val = 0;
-            REQUIRE( phage_baby->GetIntVal() == phage_baby_int_val);
-            REQUIRE( phage_baby->GetIntVal() == parent_orig_int_val);
-            REQUIRE( p->GetIntVal() == parent_orig_int_val);
-
-            double phage_baby_lysis_chance = .5;
-            REQUIRE( phage_baby->GetLysisChance() == phage_baby_lysis_chance);
-            REQUIRE( phage_baby->GetLysisChance() == parent_orig_lysis_chance);
-            REQUIRE( p->GetLysisChance() == parent_orig_lysis_chance);
-        }
-
-        THEN("Offspring's points and burst timer are zero") {
-            int phage_baby_points = 0;
-            int phage_baby_burst_timer = 0;
-            REQUIRE( phage_baby->GetPoints() == phage_baby_points);
-            REQUIRE(phage_baby->GetBurstTimer() == phage_baby_burst_timer);
-        }
-    }
-
-    WHEN("Mutation rate is not zero") {
-        double int_val = 0;
-        double parent_orig_int_val = 0;
-        double parent_orig_lysis_chance=.5;
-        double points = 0.0;
-        config.MUTATION_RATE(1);
-        config.MUTATION_SIZE(0.002);
-        emp::Ptr<Phage> p = new Phage(random, world, &config, int_val);
-        emp::Ptr<Organism> phage_baby = p->reproduce();
-
-        THEN("Offspring's interaction value and lysis chance does not equal parent's interaction value and lysis chance") {
-            double phage_baby_int_val = 0.0005266628;
-            REQUIRE( phage_baby->GetIntVal() != parent_orig_int_val);
-            REQUIRE( phage_baby->GetIntVal() == Approx(phage_baby_int_val));
-
-            double phage_baby_lysis_chance = 0.4961644916;
-            REQUIRE( phage_baby->GetLysisChance() != parent_orig_lysis_chance);
-            REQUIRE( phage_baby->GetLysisChance() == Approx(phage_baby_lysis_chance));
-        }
-
-        THEN("Offspring's points and burst timer are zero") {
-            int phage_baby_points = 0;
-            REQUIRE( phage_baby->GetPoints() == phage_baby_points);
-            int phage_baby_burst_timer = 0;
-            REQUIRE( phage_baby->GetBurstTimer() == phage_baby_burst_timer);
-        }
-    }
-}
-
-TEST_CASE("SetBurstTimer, IncBurstTimer"){
-    emp::Ptr<emp::Random> random = new emp::Random(5);
-    SymWorld w(*random);
-    SymWorld * world = &w;
-    SymConfigBase config;
-    double int_val = -1;
-    emp::Ptr<Phage> p = new Phage(random, world, &config, int_val);
-    
-    int default_burst_time = 0;
-    REQUIRE(p->GetBurstTimer() == 0);
-
-    p->IncBurstTimer();
-    double incremented_burst_time = 1.3804783599;
-    REQUIRE(p->GetBurstTimer() == Approx(incremented_burst_time));
-
-    int burst_time = 15;
-    p->SetBurstTimer(burst_time);
-    
-    int expected_burst_time = 15;
-    REQUIRE(p->GetBurstTimer() == expected_burst_time);
-
-    p->IncBurstTimer();
-    incremented_burst_time = 17.2075375655;
-    REQUIRE(p->GetBurstTimer() == Approx(incremented_burst_time));
-
-}
-
-TEST_CASE("Phage SetLysisChance, GetLysisChance"){
-    emp::Ptr<emp::Random> random = new emp::Random(5);
-    SymWorld w(*random);
-    SymWorld * world = &w;
-    SymConfigBase config;
-    double int_val = -1;
-    emp::Ptr<Phage> p = new Phage(random, world, &config, int_val);
-
-    double lysis_chance = 0.5;
-    p->SetLysisChance(lysis_chance);
-    double expected_lysis_chance = 0.5;
-    REQUIRE(p->GetLysisChance() == expected_lysis_chance);
-}
-
-TEST_CASE("Phage uponInjection"){
-    emp::Ptr<emp::Random> random = new emp::Random(5);
-    SymWorld w(*random);
-    SymWorld * world = &w;
-    SymConfigBase config;
-    double int_val = -1;
-    config.LYSIS_CHANCE(1);
-    emp::Ptr<Phage> p = new Phage(random, world, &config, int_val);  
-
-    //initialization of phage sets lysogeny to false
-    bool expected_lysogeny = false;
-    REQUIRE(p->GetLysogeny() == expected_lysogeny);
-
-    //phage should choose lysis by default
-    p->uponInjection();
-    expected_lysogeny = false;
-    REQUIRE(p->GetLysogeny() == expected_lysogeny);
-
-    //if chance of lysis is 0, phage should choose lysogeny
-    p->SetLysisChance(0.0);
-    p->uponInjection();
-    expected_lysogeny = true;
-    REQUIRE(p->GetLysogeny() == expected_lysogeny);
-}
-
-TEST_CASE("phage_mutate"){
-    emp::Ptr<emp::Random> random = new emp::Random(5);
-    SymWorld w(*random);
-    SymWorld * world = &w;
-    SymConfigBase config;
-    config.LYSIS_CHANCE(.5);
-
-    WHEN("Mutation rate is not zero and chance of lysis mutations are enabled") {
-        double int_val = 0;
-        config.MUTATION_SIZE(0.002);
-        config.MUTATE_LYSIS_CHANCE(1);
-        emp::Ptr<Phage> p = new Phage(random, world, &config, int_val);
-        p->mutate();
-        double lysis_chance_post_mutation = 0.503078154;
-        THEN("Mutation occurs and chance of lysis changes") {
-            REQUIRE(p->GetLysisChance() == Approx(lysis_chance_post_mutation));
-        }
-    }
-
-    WHEN("Mutation rate is not zero and chance of lysis mutations are not enabled"){
-        double int_val = 0;
-        config.MUTATION_SIZE(0.002);
-        config.MUTATE_LYSIS_CHANCE(0);
-        emp::Ptr<Phage> p = new Phage(random, world, &config, int_val);
-        p->mutate();
-        double lysis_chance_post_mutation = 0.5;
-        THEN("Mutation does not occur and chance of lysis does not change") {
-            REQUIRE(p->GetLysisChance() == Approx(lysis_chance_post_mutation));
-        }
-    }
-
-    WHEN("Mutation rate is zero and chance of lysis mutations are enabled"){
-        double int_val = 0;
-        config.MUTATION_RATE(0);
-        config.MUTATION_SIZE(0);
-        config.MUTATE_LYSIS_CHANCE(1);
-        emp::Ptr<Phage> p = new Phage(random, world, &config, int_val);
-        p->mutate();
-        double lysis_chance_post_mutation = 0.5;
-        THEN("Mutation does not occur and chance of lysis does not change") {
-            REQUIRE(p->GetLysisChance() == Approx(lysis_chance_post_mutation));
-        }
-    }
-
-    WHEN("Mutation rate is zero and chance of lysis mutations are not enabled"){
-        double int_val = 0;
-        config.MUTATION_RATE(0);
-        config.MUTATION_SIZE(0);
-        config.MUTATE_LYSIS_CHANCE(0);
-        emp::Ptr<Phage> p = new Phage(random, world, &config, int_val);
-        p->mutate();
-        double lysis_chance_post_mutation = 0.5;
-        THEN("Mutation does not occur and chance of lysis does not change") {
-            REQUIRE(p->GetLysisChance() == Approx(lysis_chance_post_mutation));
-        }
-    }
-}
-
-TEST_CASE("Phage process"){
-    emp::Ptr<emp::Random> random = new emp::Random(9);
-    SymWorld w(*random);
-    SymWorld * world = &w;
-    SymConfigBase config;
-
-    config.LYSIS(1); //phage process only happens when lysis is enabled
-    config.GRID_X(2); 
-    config.GRID_Y(1);
-    config.SYM_LIMIT(2);
-    int location = 0;
-
-    WHEN("The phage chooses lysogeny"){
-        config.LYSIS_CHANCE(0.0); //0% chance of lysis, 100% chance of lysogeny
-
-        double int_val = 0;
-        double expected_int_val = 0;
-        emp::Ptr<Phage> p = new Phage(random, world, &config, int_val);
-        Host * h = new Host(random, &w, &config, int_val);
-        h->AddSymbiont(p);
-
-        double points = 0;
-        double expected_points = 0;
-        p->SetPoints(points);
-
-        double burst_timer = 0;
-        double expected_burst_timer = 0;
-        p->SetBurstTimer(burst_timer);
-
-        int orig_repro_syms_size = size(h->GetReproSymbionts());
-        int expected_repro_syms_size = size(h->GetReproSymbionts());
-
-        p->process(location);
-
-        THEN("There is no change to the status of any objects - the phage is temperate"){
-            REQUIRE(p->GetIntVal() == expected_int_val);
-            REQUIRE(p->GetPoints() == expected_points);
-            REQUIRE(p->GetBurstTimer() == expected_burst_timer);
-            REQUIRE(size(h->GetReproSymbionts()) == expected_repro_syms_size);
-        }
-    }
-
-    WHEN("The phage chooses lysis"){
-        config.LYSIS_CHANCE(1.0); //100% chance of lysis, 0% chance of lysogeny
-        config.SYM_LYSIS_RES(5);
-        config.BURST_TIME(10); 
-
-        WHEN("It is not time to burst"){
-            double int_val = 0;
-            double expected_int_val = 0;
-            emp::Ptr<Phage> p = new Phage(random, world, &config, int_val);
-            Host * h = new Host(random, &w, &config, int_val);
-            h->AddSymbiont(p);
-
-            p->SetBurstTimer(0.0);
-
-            WHEN("The phage doesn't have enough resources to reproduce"){
-                double repro_syms_size_pre_process = size(h->GetReproSymbionts());
-                double orig_points = 3.0;
-                double expected_points = 3.0;
-                p->SetPoints(orig_points);
-                p->process(location);
-
-                THEN("The burst timer is incremented but no offspring are created"){
-                    double expected_burst_timer = 1.5306015114;
-                    REQUIRE(p->GetBurstTimer() == Approx(expected_burst_timer));
-                    REQUIRE(size(h->GetReproSymbionts()) == repro_syms_size_pre_process);
-                    REQUIRE(p->GetPoints() == expected_points);
-                }
-            }
-
-            WHEN("The phage has enough resources to reproduce"){
-                double expected_repro_syms_size_post_process = size(h->GetReproSymbionts()) + 1; //one offspring created
-                double orig_points = 5.0;
-                double expected_points = 0.0;
-                p->SetPoints(orig_points);
-                p->process(location);
-
-                THEN("The burst timer is incremented and offspring are created"){
-                    double expected_burst_timer = 1.5306015114;
-                    REQUIRE(p->GetBurstTimer() == Approx(expected_burst_timer));
-                    REQUIRE(size(h->GetReproSymbionts()) == expected_repro_syms_size_post_process);
-                    REQUIRE(p->GetPoints() == expected_points);
-                }
-            }
-        }
-
-        WHEN("It is time to burst"){
-            double int_val = 0;
-            double expected_int_val = 0;
-            emp::Ptr<Phage> p = new Phage(random, world, &config, int_val);
-            
-            //create two hosts and add both to world as neighbors
-            Host * orig_h = new Host(random, &w, &config, int_val);
-            Host * new_h = new Host(random, &w, &config, int_val);
-            orig_h->AddSymbiont(p);
-            world->AddOrgAt(orig_h, 0);
-            world->AddOrgAt(new_h, 1);
-
-            //add phage offspring to the original host's repro syms
-            emp::Ptr<Organism> p_baby1 = p->reproduce();
-            emp::Ptr<Organism> p_baby2 = p->reproduce();
-            orig_h->AddReproSym(p_baby1);
-            orig_h->AddReproSym(p_baby2);
- 
-            //call the process such that the phage bursts and we can check injection
-            int expected_newh_syms = size(new_h->GetSymbionts()) + 2;
-            p->SetBurstTimer(10.0);
-            p->process(location);
-
-            THEN("The phage offspring are injected into new hosts and the current host dies"){
-                REQUIRE(size(new_h->GetSymbionts()) == expected_newh_syms);
-                REQUIRE(size(orig_h->GetReproSymbionts()) == 0);
-                REQUIRE(orig_h->GetDead() == true);
-            }
-        }
-    }
-}
-
-TEST_CASE("Phage ProcessResources"){
-    emp::Ptr<emp::Random> random = new emp::Random(9);
-    SymWorld w(*random);
-    SymWorld * world = &w;
-    SymConfigBase config;
-
-    WHEN("Phage is Lysogenic"){
-        config.LYSIS(1);
-        config.LYSIS_CHANCE(0);
-
-        double int_val=0;
-        emp::Ptr<Phage> p = new Phage(random, world, &config, int_val);
-        p->uponInjection();
-
-        double sym_piece = 40;
-        double expected_return = 40;
-
-        THEN("Phage doesn't take or give resources to the host"){
-            REQUIRE(p->ProcessResources(sym_piece)==expected_return);
-        }
-    }
-=======
-#include "Phage.h"
-#include "Symbiont.h"
-
-TEST_CASE("Phage constructor, GetIntVal") {
-    emp::Ptr<emp::Random> random = new emp::Random(-1);
-    SymWorld w(*random);
-    SymConfigBase config;
-    SymWorld * world = &w;
-    
-    double int_val = -1;
-    Phage * p = new Phage(random, world, &config, int_val);
-    double expected_int_val = -1;
-    REQUIRE(p->GetIntVal() == expected_int_val);
-
-    int_val = 0;
-    Phage * p2 = new Phage(random, world, &config, int_val);
-    expected_int_val = -1;
-    REQUIRE(p2->GetIntVal() == expected_int_val);
-    delete p;
-    delete p2;
-}
-
-TEST_CASE("Phage reproduce") {
-    emp::Ptr<emp::Random> random = new emp::Random(-1);
-    SymWorld w(*random);
-    SymWorld * world = &w;
-    SymConfigBase config;
-    double int_val = -1;
-
-    emp::Ptr<Phage> p = new Phage(random, world, &config, int_val);
-    emp::Ptr<Organism> phage_baby = p->reproduce();
-    double expected_points = 0;
-    double expected_burst_time = 0;
-    REQUIRE(phage_baby->GetBurstTimer() == expected_burst_time);
-    REQUIRE(phage_baby->GetPoints() == expected_points);
-
-    phage_baby.Delete();
-}
-
-TEST_CASE("SetBurstTimer, IncBurstTimer")
-{
-    emp::Ptr<emp::Random> random = new emp::Random(5);
-    SymWorld w(*random);
-    SymWorld * world = &w;
-    SymConfigBase config;
-    double int_val = -1;
-    emp::Ptr<Phage> p = new Phage(random, world, &config, int_val);
-    
-    // int default_burst_time = 0;
-    REQUIRE(p->GetBurstTimer() == 0);
-
-    p->IncBurstTimer();
-    double incremented_burst_time = 1.3804783599;
-    REQUIRE(p->GetBurstTimer() == Approx(incremented_burst_time));
-
-    int burst_time = 15;
-    p->SetBurstTimer(burst_time);
-    
-    int expected_burst_time = 15;
-    REQUIRE(p->GetBurstTimer() == expected_burst_time);
-
-    p->IncBurstTimer();
-    incremented_burst_time = 17.2075375655;
-    REQUIRE(p->GetBurstTimer() == Approx(incremented_burst_time));
-
->>>>>>> 16fb7e20
+#include "Phage.h"
+#include "Symbiont.h"
+
+TEST_CASE("Phage constructor, GetIntVal") {
+    emp::Ptr<emp::Random> random = new emp::Random(-1);
+    SymWorld w(*random);
+    SymConfigBase config;
+    SymWorld * world = &w;
+    
+    double int_val = -1;
+    Phage * p = new Phage(random, world, &config, int_val);
+    double expected_int_val = -1;
+    REQUIRE(p->GetIntVal() == expected_int_val);
+
+    int_val = 0;
+    Phage * p2 = new Phage(random, world, &config, int_val);
+    expected_int_val = 0;
+    REQUIRE(p2->GetIntVal() == expected_int_val);
+    delete p;
+    delete p2;
+}
+
+TEST_CASE("Phage reproduce") {
+    emp::Ptr<emp::Random> random = new emp::Random(3);
+    SymWorld w(*random);
+    SymWorld * world = &w;
+    SymConfigBase config;
+    config.MUTATE_LYSIS_CHANCE(1);
+    config.LYSIS_CHANCE(.5);
+
+    WHEN("Mutation rate is zero")  {
+        double int_val = 0;
+        double parent_orig_int_val = 0;
+        double parent_orig_lysis_chance=.5;
+        double points = 0.0;
+        config.MUTATION_RATE(0);
+        config.MUTATION_SIZE(0);
+        emp::Ptr<Phage> p = new Phage(random, world, &config, int_val);
+        emp::Ptr<Organism> phage_baby = p->reproduce();
+
+        THEN("Offspring's interaction value and lysis chance equals parent's interaction value and lysis chance") {
+            int phage_baby_int_val = 0;
+            REQUIRE( phage_baby->GetIntVal() == phage_baby_int_val);
+            REQUIRE( phage_baby->GetIntVal() == parent_orig_int_val);
+            REQUIRE( p->GetIntVal() == parent_orig_int_val);
+
+            double phage_baby_lysis_chance = .5;
+            REQUIRE( phage_baby->GetLysisChance() == phage_baby_lysis_chance);
+            REQUIRE( phage_baby->GetLysisChance() == parent_orig_lysis_chance);
+            REQUIRE( p->GetLysisChance() == parent_orig_lysis_chance);
+        }
+        THEN("Offspring's points and burst timer are zero") {
+            int phage_baby_points = 0;
+            int phage_baby_burst_timer = 0;
+            REQUIRE( phage_baby->GetPoints() == phage_baby_points);
+            REQUIRE(phage_baby->GetBurstTimer() == phage_baby_burst_timer);
+        }
+        delete p;
+        delete phage_baby;
+    }
+    WHEN("Mutation rate is not zero") {
+        double int_val = 0;
+        double parent_orig_int_val = 0;
+        double parent_orig_lysis_chance=.5;
+        double points = 0.0;
+        config.MUTATION_RATE(1);
+        config.MUTATION_SIZE(0.002);
+        emp::Ptr<Phage> p = new Phage(random, world, &config, int_val);
+        emp::Ptr<Organism> phage_baby = p->reproduce();
+
+        THEN("Offspring's interaction value and lysis chance does not equal parent's interaction value and lysis chance") {
+            double phage_baby_int_val = 0.0011560678;
+            REQUIRE( phage_baby->GetIntVal() != parent_orig_int_val);
+            REQUIRE( phage_baby->GetIntVal() == Approx(phage_baby_int_val));
+
+            double phage_baby_lysis_chance = 0.5027827107;
+            REQUIRE( phage_baby->GetLysisChance() != parent_orig_lysis_chance);
+            REQUIRE( phage_baby->GetLysisChance() == Approx(phage_baby_lysis_chance));
+        }
+
+        THEN("Offspring's points and burst timer are zero") {
+            int phage_baby_points = 0;
+            REQUIRE( phage_baby->GetPoints() == phage_baby_points);
+            int phage_baby_burst_timer = 0;
+            REQUIRE( phage_baby->GetBurstTimer() == phage_baby_burst_timer);
+        }
+        delete p;
+        delete phage_baby;
+    }
+}
+
+TEST_CASE("SetBurstTimer, IncBurstTimer")
+{
+    emp::Ptr<emp::Random> random = new emp::Random(5);
+    SymWorld w(*random);
+    SymWorld * world = &w;
+    SymConfigBase config;
+    double int_val = -1;
+    emp::Ptr<Phage> p = new Phage(random, world, &config, int_val);
+    
+    // int default_burst_time = 0;
+    REQUIRE(p->GetBurstTimer() == 0);
+
+    p->IncBurstTimer();
+    double incremented_burst_time = 1.3804783599;
+    REQUIRE(p->GetBurstTimer() == Approx(incremented_burst_time));
+
+    int burst_time = 15;
+    p->SetBurstTimer(burst_time);
+    
+    int expected_burst_time = 15;
+    REQUIRE(p->GetBurstTimer() == expected_burst_time);
+
+    p->IncBurstTimer();
+    incremented_burst_time = 17.2075375655;
+    REQUIRE(p->GetBurstTimer() == Approx(incremented_burst_time));
+
+}
+
+TEST_CASE("Phage SetLysisChance, GetLysisChance"){
+    emp::Ptr<emp::Random> random = new emp::Random(5);
+    SymWorld w(*random);
+    SymWorld * world = &w;
+    SymConfigBase config;
+    double int_val = -1;
+    emp::Ptr<Phage> p = new Phage(random, world, &config, int_val);
+
+    double lysis_chance = 0.5;
+    p->SetLysisChance(lysis_chance);
+    double expected_lysis_chance = 0.5;
+    REQUIRE(p->GetLysisChance() == expected_lysis_chance);
+
+    delete p;
+}
+
+TEST_CASE("Phage uponInjection"){
+    emp::Ptr<emp::Random> random = new emp::Random(5);
+    SymWorld w(*random);
+    SymWorld * world = &w;
+    SymConfigBase config;
+    double int_val = -1;
+    config.LYSIS_CHANCE(1);
+    emp::Ptr<Phage> p = new Phage(random, world, &config, int_val);  
+
+    //initialization of phage sets lysogeny to false
+    bool expected_lysogeny = false;
+    REQUIRE(p->GetLysogeny() == expected_lysogeny);
+
+    //phage should choose lysis by default
+    p->uponInjection();
+    expected_lysogeny = false;
+    REQUIRE(p->GetLysogeny() == expected_lysogeny);
+
+    //if chance of lysis is 0, phage should choose lysogeny
+    p->SetLysisChance(0.0);
+    p->uponInjection();
+    expected_lysogeny = true;
+    REQUIRE(p->GetLysogeny() == expected_lysogeny);
+
+    delete p;
+}
+
+TEST_CASE("phage_mutate"){
+    emp::Ptr<emp::Random> random = new emp::Random(5);
+    SymWorld w(*random);
+    SymWorld * world = &w;
+    SymConfigBase config;
+    config.LYSIS_CHANCE(.5);
+
+    WHEN("Mutation rate is not zero and chance of lysis mutations are enabled") {
+        double int_val = 0;
+        config.MUTATION_SIZE(0.002);
+        config.MUTATE_LYSIS_CHANCE(1);
+        emp::Ptr<Phage> p = new Phage(random, world, &config, int_val);
+        p->mutate();
+        double lysis_chance_post_mutation = 0.503078154;
+        THEN("Mutation occurs and chance of lysis changes") {
+            REQUIRE(p->GetLysisChance() == Approx(lysis_chance_post_mutation));
+        }
+        delete p;
+    }
+
+    WHEN("Mutation rate is not zero and chance of lysis mutations are not enabled"){
+        double int_val = 0;
+        config.MUTATION_SIZE(0.002);
+        config.MUTATE_LYSIS_CHANCE(0);
+        emp::Ptr<Phage> p = new Phage(random, world, &config, int_val);
+        p->mutate();
+        double lysis_chance_post_mutation = 0.5;
+        THEN("Mutation does not occur and chance of lysis does not change") {
+            REQUIRE(p->GetLysisChance() == Approx(lysis_chance_post_mutation));
+        }
+        delete p;
+    }
+
+    WHEN("Mutation rate is zero and chance of lysis mutations are enabled"){
+        double int_val = 0;
+        config.MUTATION_RATE(0);
+        config.MUTATION_SIZE(0);
+        config.MUTATE_LYSIS_CHANCE(1);
+        emp::Ptr<Phage> p = new Phage(random, world, &config, int_val);
+        p->mutate();
+        double lysis_chance_post_mutation = 0.5;
+        THEN("Mutation does not occur and chance of lysis does not change") {
+            REQUIRE(p->GetLysisChance() == Approx(lysis_chance_post_mutation));
+        }
+        delete p;
+    }
+
+    WHEN("Mutation rate is zero and chance of lysis mutations are not enabled"){
+        double int_val = 0;
+        config.MUTATION_RATE(0);
+        config.MUTATION_SIZE(0);
+        config.MUTATE_LYSIS_CHANCE(0);
+        emp::Ptr<Phage> p = new Phage(random, world, &config, int_val);
+        p->mutate();
+        double lysis_chance_post_mutation = 0.5;
+        THEN("Mutation does not occur and chance of lysis does not change") {
+            REQUIRE(p->GetLysisChance() == Approx(lysis_chance_post_mutation));
+        }
+        delete p;
+    }
+}
+
+TEST_CASE("Phage process"){
+    emp::Ptr<emp::Random> random = new emp::Random(9);
+    SymWorld w(*random);
+    SymWorld * world = &w;
+    SymConfigBase config;
+
+    config.LYSIS(1); //phage process only happens when lysis is enabled
+    config.GRID_X(2); 
+    config.GRID_Y(1);
+    config.SYM_LIMIT(2);
+    int location = 0;
+
+    WHEN("The phage chooses lysogeny"){
+        config.LYSIS_CHANCE(0.0); //0% chance of lysis, 100% chance of lysogeny
+
+        double int_val = 0;
+        double expected_int_val = 0;
+        emp::Ptr<Phage> p = new Phage(random, world, &config, int_val);
+        Host * h = new Host(random, &w, &config, int_val);
+        h->AddSymbiont(p);
+
+        double points = 0;
+        double expected_points = 0;
+        p->SetPoints(points);
+
+        double burst_timer = 0;
+        double expected_burst_timer = 0;
+        p->SetBurstTimer(burst_timer);
+
+        int orig_repro_syms_size = size(h->GetReproSymbionts());
+        int expected_repro_syms_size = size(h->GetReproSymbionts());
+
+        p->process(location);
+
+        THEN("There is no change to the status of any objects - the phage is temperate"){
+            REQUIRE(p->GetIntVal() == expected_int_val);
+            REQUIRE(p->GetPoints() == expected_points);
+            REQUIRE(p->GetBurstTimer() == expected_burst_timer);
+            REQUIRE(size(h->GetReproSymbionts()) == expected_repro_syms_size);
+        }
+
+        delete h; //will also delete its syms, including p
+    }
+
+    WHEN("The phage chooses lysis"){
+        config.LYSIS_CHANCE(1.0); //100% chance of lysis, 0% chance of lysogeny
+        config.SYM_LYSIS_RES(5);
+        config.BURST_TIME(10);
+
+        WHEN("It is not time to burst"){
+            double int_val = 0;
+            double expected_int_val = 0;
+            emp::Ptr<Phage> p = new Phage(random, world, &config, int_val);
+            Host * h = new Host(random, &w, &config, int_val);
+            h->AddSymbiont(p);
+
+            p->SetBurstTimer(0.0);
+
+            WHEN("The phage doesn't have enough resources to reproduce"){
+                double repro_syms_size_pre_process = size(h->GetReproSymbionts());
+                double orig_points = 3.0;
+                double expected_points = 3.0;
+                p->SetPoints(orig_points);
+                p->process(location);
+
+                THEN("The burst timer is incremented but no offspring are created"){
+                    double expected_burst_timer = 1.5306015114;
+                    REQUIRE(p->GetBurstTimer() == Approx(expected_burst_timer));
+                    REQUIRE(size(h->GetReproSymbionts()) == repro_syms_size_pre_process);
+                    REQUIRE(p->GetPoints() == expected_points);
+                }
+            }
+
+            WHEN("The phage has enough resources to reproduce"){
+                double expected_repro_syms_size_post_process = size(h->GetReproSymbionts()) + 1; //one offspring created
+                double orig_points = 5.0;
+                double expected_points = 0.0;
+                p->SetPoints(orig_points);
+                p->process(location);
+
+                THEN("The burst timer is incremented and offspring are created"){
+                    double expected_burst_timer = 1.5306015114;
+                    REQUIRE(p->GetBurstTimer() == Approx(expected_burst_timer));
+                    REQUIRE(size(h->GetReproSymbionts()) == expected_repro_syms_size_post_process);
+                    REQUIRE(p->GetPoints() == expected_points);
+                }
+            }
+            delete h; //will also delete its syms, including p
+        }
+
+        WHEN("It is time to burst"){
+            double int_val = 0;
+            double expected_int_val = 0;
+            emp::Ptr<Phage> p = new Phage(random, world, &config, int_val);
+            
+            //create two hosts and add both to world as neighbors
+            Host * orig_h = new Host(random, &w, &config, int_val);
+            Host * new_h = new Host(random, &w, &config, int_val);
+            orig_h->AddSymbiont(p);
+            world->AddOrgAt(orig_h, 0);
+            world->AddOrgAt(new_h, 1);
+
+            //add phage offspring to the original host's repro syms
+            emp::Ptr<Organism> p_baby1 = p->reproduce();
+            emp::Ptr<Organism> p_baby2 = p->reproduce();
+            orig_h->AddReproSym(p_baby1);
+            orig_h->AddReproSym(p_baby2);
+ 
+            //call the process such that the phage bursts and we can check injection
+            int expected_newh_syms = size(new_h->GetSymbionts()) + 2;
+            p->SetBurstTimer(10.0);
+            p->process(location); 
+
+            THEN("The phage offspring are injected into new hosts and the current host dies"){
+                REQUIRE(size(new_h->GetSymbionts()) == expected_newh_syms);
+                REQUIRE(size(orig_h->GetReproSymbionts()) == 0);
+                REQUIRE(orig_h->GetDead() == true);
+            }
+            //deleting hosts also deletes any symbiont pointers
+            // delete orig_h;
+            // delete new_h;
+        }
+    }
+}
+
+TEST_CASE("Phage ProcessResources"){
+    emp::Ptr<emp::Random> random = new emp::Random(9);
+    SymWorld w(*random);
+    SymWorld * world = &w;
+    SymConfigBase config;
+
+    WHEN("Phage is Lysogenic"){
+        config.LYSIS(1);
+        config.LYSIS_CHANCE(0);
+
+        double int_val=0;
+        emp::Ptr<Phage> p = new Phage(random, world, &config, int_val);
+        p->uponInjection();
+
+        double sym_piece = 40;
+        double expected_return = 40;
+
+        THEN("Phage doesn't take or give resources to the host"){
+            REQUIRE(p->ProcessResources(sym_piece)==expected_return);
+        }
+
+        delete p;
+    }
 }