--- conflicted
+++ resolved
@@ -1,691 +1,3 @@
-<<<<<<< HEAD
-#ifndef SYM_WORLD_H
-#define SYM_WORLD_H
-
-#include "../../Empirical/include/emp/Evolve/World.hpp"
-#include "../../Empirical/include/emp/data/DataFile.hpp"
-#include "../../Empirical/include/emp/Evolve/Systematics.hpp"
-#include "../../Empirical/include/emp/math/random_utils.hpp"
-#include "../../Empirical/include/emp/math/Random.hpp"
-#include "../Organism.h"
-#include <set>
-#include <math.h>
-
-
-class SymWorld : public emp::World<Organism>{
-protected:
-  // takes an organism (to classify), and returns an int (the org's taxon)
-  using fun_calc_info_t = std::function<int(Organism &)>;
-
-  /**
-    *
-    * Purpose: Represents the total resources in the world. This can be set with SetTotalRes()
-    *
-  */
-  int total_res = -1;
-
-  /**
-    *
-    * Purpose: Represents the free living sym environment, parallel to "pop" for hosts
-    *
-  */
-  pop_t sym_pop;
-
-  /**
-    *
-    * Purpose: Represents a standard function object which determines which taxon an organism belongs to.
-    *
-  */
-  fun_calc_info_t calc_info_fun;
-
-  /**
-    *
-    * Purpose: Represents the configuration settings for a particular run.
-    *
-  */
-  emp::Ptr<SymConfigBase> my_config = NULL;
-
-  /**
-    *
-    * Purpose: Represents the systematics object tracking hosts.
-    *
-  */
-  emp::Ptr<emp::Systematics<Organism, int>> host_sys;
-
-  /**
-    *
-    * Purpose: Represents the systematics object tracking symbionts.
-    *
-  */
-  emp::Ptr<emp::Systematics<Organism, int>> sym_sys;
-
-  emp::Ptr<emp::DataMonitor<double, emp::data::Histogram>> data_node_hostintval; // New() reallocates this pointer
-  emp::Ptr<emp::DataMonitor<double, emp::data::Histogram>> data_node_symintval;
-  emp::Ptr<emp::DataMonitor<double, emp::data::Histogram>> data_node_freesymintval;
-  emp::Ptr<emp::DataMonitor<double, emp::data::Histogram>> data_node_hostedsymintval;
-  emp::Ptr<emp::DataMonitor<double, emp::data::Histogram>> data_node_syminfectchance;
-  emp::Ptr<emp::DataMonitor<double, emp::data::Histogram>> data_node_freesyminfectchance;
-  emp::Ptr<emp::DataMonitor<double, emp::data::Histogram>> data_node_hostedsyminfectchance;
-  emp::Ptr<emp::DataMonitor<int>> data_node_hostcount;
-  emp::Ptr<emp::DataMonitor<int>> data_node_symcount;
-  emp::Ptr<emp::DataMonitor<int>> data_node_freesymcount;
-  emp::Ptr<emp::DataMonitor<int>> data_node_hostedsymcount;
-  emp::Ptr<emp::DataMonitor<int>> data_node_uninf_hosts;
-
-  emp::Signal<void()> on_analyze_population_sig;
-
-public:
-  /**
-   * Input: The world's random seed
-   *
-   * Output: None
-   *
-   * Purpose: To construct an instance of SymWorld
-   */
-  SymWorld(emp::Random & _random, emp::Ptr<SymConfigBase> _config) : emp::World<Organism>(_random) {
-    fun_print_org = [](Organism & org, std::ostream & os) {
-      //os << PrintHost(&org);
-      os << "This doesn't work currently";
-    };
-    my_config = _config;
-    total_res = my_config->LIMITED_RES_TOTAL();
-    if (my_config->PHYLOGENY() == true){
-      host_sys = emp::NewPtr<emp::Systematics<Organism, int>>(GetCalcInfoFun());
-      sym_sys = emp::NewPtr< emp::Systematics<Organism, int>>(GetCalcInfoFun());
-
-      AddSystematics(host_sys);
-      sym_sys->SetStorePosition(false);
-
-      sym_sys-> AddSnapshotFun( [](const emp::Taxon<int> & t){return std::to_string(t.GetInfo());}, "info");
-      host_sys->AddSnapshotFun( [](const emp::Taxon<int> & t){return std::to_string(t.GetInfo());}, "info");
-    }
-  }
-
-
-  /**
-   * Input: None
-   *
-   * Output: None
-   *
-   * Purpose: To destruct the objects belonging to SymWorld to conserve memory.
-   */
-  ~SymWorld() {
-    if (data_node_hostintval) data_node_hostintval.Delete();
-    if (data_node_symintval) data_node_symintval.Delete();
-    if (data_node_freesymintval) data_node_freesymintval.Delete();
-    if (data_node_hostedsymintval) data_node_hostedsymintval.Delete();
-    if (data_node_syminfectchance) data_node_syminfectchance.Delete();
-    if (data_node_freesyminfectchance) data_node_freesyminfectchance.Delete();
-    if (data_node_hostedsyminfectchance) data_node_hostedsyminfectchance.Delete();
-    if (data_node_hostcount) data_node_hostcount.Delete();
-    if (data_node_symcount) data_node_symcount.Delete();
-    if (data_node_freesymcount) data_node_freesymcount.Delete();
-    if (data_node_hostedsymcount) data_node_hostedsymcount.Delete();
-    if (data_node_uninf_hosts) data_node_uninf_hosts.Delete();
-
-    for(size_t i = 0; i < sym_pop.size(); i++){ //host population deletion is handled by empirical world destructor
-      if(sym_pop[i]) {
-        DoSymDeath(i);
-      }
-    }
-
-    if(my_config->PHYLOGENY()){ //host systematic deletion is handled by empirical world destructor
-      sym_sys.Delete();
-    }
-  }
-
-
-  /**
-   * Input: None
-   *
-   * Output: The pop_t value that represents the world's population.
-   *
-   * Purpose: To get the world's population of organisms.
-   */
-  emp::World<Organism>::pop_t GetPop() {return pop;}
-
-
-  /**
-   * Input: None
-   *
-   * Output: The pop_t value that represent the world's symbiont
-   * population.
-   *
-   * Purpose: To get the world's symbiont population.
-   */
-  emp::World<Organism>::pop_t GetSymPop() {return sym_pop;}
-
-
-  /**
-   * Input: None
-   *
-   * Output: The boolean representing if vertical transmission will occur
-   *
-   * Purpose: To determine if vertical transmission will occur
-   */
-  bool WillTransmit() {
-    bool result = GetRandom().GetDouble(0.0, 1.0) < my_config->VERTICAL_TRANSMISSION();
-    return result;
-  }
-
-
-  /**
-   * Input: None
-   *
-   * Output: The systematic object tracking hosts
-   *
-   * Purpose: To retrieve the host systematic
-   */
-  emp::Ptr<emp::Systematics<Organism,int>> GetHostSys(){
-    return host_sys;
-  }
-
-
-  /**
-   * Input: None
-   *
-   * Output: The systematic object tracking hosts
-   *
-   * Purpose: To retrieve the symbiont systematic
-   */
-  emp::Ptr<emp::Systematics<Organism,int>> GetSymSys(){
-    return sym_sys;
-  }
-
-
-  /**
-   * Input: None
-   *
-   * Output: The standard function object that determines which bin organisms
-   * should belong to depending on their interaction value
-   *
-   * Purpose: To classify organsims based on their interaction value.
-   */
-  fun_calc_info_t GetCalcInfoFun() {
-    if (!calc_info_fun) {
-      calc_info_fun = [&](Organism & org){
-        size_t num_phylo_bins = my_config->NUM_PHYLO_BINS();
-        //classify orgs into bins base on interaction values,
-        //inclusive of lower bound, exclusive of upper
-        float size_of_bin = 2.0 / num_phylo_bins;
-        double int_val = org.GetIntVal();
-        float prog = (int_val + 1);
-        prog = (prog/size_of_bin) + (0.0000000000001);
-        size_t bin = (size_t) prog;
-        if (bin >= num_phylo_bins) bin = num_phylo_bins - 1;
-        return bin;
-      };
-    }
-    return calc_info_fun;
-  }
-
-  /**
-   * Input: The symbiont to be added to the systematic
-   *
-   * Output: the taxon the symbiont is added to.
-   *
-   * Purpose: To add a symbiont to the systematic and to set it to track its taxon
-   */
-  emp::Ptr<emp::Taxon<int>> AddSymToSystematic(emp::Ptr<Organism> sym, emp::Ptr<emp::Taxon<int>> parent_taxon=nullptr){
-    emp::Ptr<emp::Taxon<int>> taxon = sym_sys->AddOrg(*sym, emp::WorldPosition(0,0), parent_taxon, GetUpdate());
-    sym->SetTaxon(taxon);
-    return taxon;
-  }
-
-
-  /**
-   * Input: The amount of resources an organism wants from the world.
-   *
-   * Output: If there are unlimited resources or the total resources are greater than those requested,
-   * returns the amount of desired resources.
-   * If total_res is less than the desired resources, but greater than 0,
-   * then total_res will be returned. If none of these are true, then 0 will be returned.
-   *
-   * Purpose: To determine how many resources to distribute to each organism.
-   */
-  int PullResources(int desired_resources) {
-    if(total_res == -1) { //if LIMITED_RES_TOTAL == -1, unlimited
-      return desired_resources;
-    } else {
-      if (total_res>=desired_resources) {
-        total_res = total_res - desired_resources;
-        return desired_resources;
-      } else if (total_res>0) {
-        int resources_to_return = total_res;
-        total_res = 0;
-        return resources_to_return;
-      } else {
-        return 0;
-      }
-    }
-  }
-
-
-  /**
-   * Input: The size_t representing the world's new width;
-   * the size_t representing the world's new height.
-   *
-   * Output: None
-   *
-   * Purpose: To overwrite the Empirical resize so that sym_pop is also resized
-   */
-  void Resize(size_t new_width, size_t new_height) {
-    size_t new_size = new_width * new_height;
-    Resize(new_size);
-    pop_sizes[0] = new_width; pop_sizes[1] = new_height;
-  }
-
-
-  /**
-   * Input: The size_t representing the new size of the world
-   *
-   * Output: None
-   *
-   * Purpose: To override the Empirical Resize function with
-   * a single-arg method that can be used for AddOrgAt vector
-   * expansions
-   */
-  void Resize(size_t new_size){
-    pop.resize(new_size);
-    sym_pop.resize(new_size);
-    pop_sizes.resize(2);
-  }
-
-
-  /**
-   * Input: The pointer to the new organism;
-   * the world position of the location to add
-   * the new organism.
-   *
-   * Output: None
-   *
-   * Purpose: To overwrite the empirical AddOrgAt function to permit syms to
-   * be added into sym_pop
-   */
-  void AddOrgAt(emp::Ptr<Organism> new_org, emp::WorldPosition pos, emp::WorldPosition p_pos=emp::WorldPosition()) {
-    emp_assert(new_org);         // The new organism must exist.
-    emp_assert(pos.IsValid());   // Position must be legal.
-
-    //SYMBIONTS have position in the overall world as their ID
-    //HOSTS have position in the overall world as their index
-
-    //if the pos it out of bounds, expand the worlds so that they can fit it.
-    if(pos.GetPopID() >= sym_pop.size() || pos.GetIndex() >= pop.size()){
-      if(pos.GetPopID() > pos.GetIndex()) Resize(pos.GetPopID() + 1);
-      else Resize(pos.GetIndex() + 1);
-    }
-
-    if(new_org->IsHost()){ //if the org is a host, use the empirical addorgat function
-      emp::World<Organism>::AddOrgAt(new_org, pos, p_pos);
-
-    } else { //if it is not a host, then add it to the sym population
-      //for symbionts, their place in their host's world is indicated by their ID
-      size_t pos_id = pos.GetPopID();
-      if(!sym_pop[pos_id]) {
-        ++num_orgs;
-      } else {
-        sym_pop[pos_id].Delete();
-      }
-
-      //set the cell to point to the new sym
-      sym_pop[pos_id] = new_org;
-    }
-  }
-
-
-  //Overriding World's DoBirth to take a pointer instead of a reference
-  //Because it takes a pointer, it doesn't support birthing multiple copies
-  /**
-   * Input: (1) The pointer to the organism that is being birthed;
-   * (2) The size_t location of the parent organism.
-   *
-   * Output: The WorldPosition of the position of the new organism.
-   *
-   * Purpose: To introduce new organisms to the world.
-   */
-  emp::WorldPosition DoBirth(emp::Ptr<Organism> new_org, emp::WorldPosition p_pos) {
-    size_t parent_pos = p_pos.GetIndex();
-    before_repro_sig.Trigger(parent_pos);
-    emp::WorldPosition pos; // Position of each offspring placed.
-
-    offspring_ready_sig.Trigger(*new_org, parent_pos);
-    pos = fun_find_birth_pos(new_org, parent_pos);
-    if (pos.IsValid() && (pos.GetIndex() != parent_pos)) {
-      //Add to the specified position, overwriting what may exist there
-      AddOrgAt(new_org, pos, parent_pos);
-    }
-    else {
-      new_org.Delete();
-    } // Otherwise delete the organism.
-    return pos;
-  }
-
-
-  /**
-   * Input: The size_t value representing the location whose neighbors
-   * are being searched.
-   *
-   * Output: If there are no occupied neighboring positions, -1 will be returned.
-   * If there are occupied neighboring positions, then the location of one
-   * occupied position will be returned.
-   *
-   * Purpose: To determine the location of a valid occupied neighboring position.
-   */
-  int GetNeighborHost (size_t id) {
-    // Attempt to use GetRandomNeighborPos first, since it's much faster
-    for (int i = 0; i < 3; i++) {
-      emp::WorldPosition neighbor = GetRandomNeighborPos(id);
-      if (neighbor.IsValid() && IsOccupied(neighbor))
-        return neighbor.GetIndex();
-    }
-
-    // Then enumerate all occupied neighbors, in case many neighbors are unoccupied
-    const emp::vector<size_t> validNeighbors = GetValidNeighborOrgIDs(id);
-    if (validNeighbors.empty()) return -1;
-    else {
-      int randI = GetRandom().GetUInt(0, validNeighbors.size());
-      return validNeighbors[randI];
-    }
-  }
-
-
-  /**
-   * Input: The pointer to an organism that will be injected into a host.
-   *
-   * Output: None
-   *
-   * Purpose: To add a symbiont to a host's symbionts.
-   */
-  void InjectSymbiont(emp::Ptr<Organism> new_sym){
-    size_t new_loc;
-    if (my_config->PHYLOGENY()) AddSymToSystematic(new_sym);
-    if(my_config->FREE_LIVING_SYMS() == 0){
-      new_loc = GetRandomOrgID();
-      //if the position is acceptable, add the sym to the host in that position
-      if(IsOccupied(new_loc)) {
-        pop[new_loc]->AddSymbiont(new_sym);
-      } else new_sym.Delete();
-    } else {
-      new_loc = GetRandomCellID();
-      //if the position is within bounds, add the sym to it
-      if(new_loc < sym_pop.size()) {
-        AddOrgAt(new_sym, emp::WorldPosition(0, new_loc));
-      } else new_sym.Delete();
-    }
-  }
-
-
-  /**
-   * Definitions of data node functions, expanded in DataNodes.h
-   */
-  void CreateDateFiles();
-  void WritePhylogenyFile(const std::string & filename);
-  void WriteDominantPhylogenyFiles(const std::string & filename);
-  emp::Ptr<emp::Taxon<int>> GetDominantSymTaxon();
-  emp::Ptr<emp::Taxon<int>> GetDominantHostTaxon();
-  emp::vector<emp::Ptr<emp::Taxon<int>>> GetDominantFreeHostedSymTaxon();
-  emp::DataFile & SetupSymIntValFile(const std::string & filename);
-  emp::DataFile & SetupHostIntValFile(const std::string & filename);
-  emp::DataFile & SetUpFreeLivingSymFile(const std::string & filename);
-  virtual void SetupHostFileColumns(emp::DataFile & file);
-  emp::DataMonitor<int>& GetHostCountDataNode();
-  emp::DataMonitor<int>& GetSymCountDataNode();
-  emp::DataMonitor<int>& GetCountHostedSymsDataNode();
-  emp::DataMonitor<int>& GetCountFreeSymsDataNode();
-  emp::DataMonitor<int>& GetUninfectedHostsDataNode();
-  emp::DataMonitor<double,emp::data::Histogram>& GetHostIntValDataNode();
-  emp::DataMonitor<double,emp::data::Histogram>& GetSymIntValDataNode();
-  emp::DataMonitor<double,emp::data::Histogram>& GetFreeSymIntValDataNode();
-  emp::DataMonitor<double,emp::data::Histogram>& GetHostedSymIntValDataNode();
-  emp::DataMonitor<double,emp::data::Histogram>& GetSymInfectChanceDataNode();
-  emp::DataMonitor<double,emp::data::Histogram>& GetFreeSymInfectChanceDataNode();
-  emp::DataMonitor<double,emp::data::Histogram>& GetHostedSymInfectChanceDataNode();
-
-  /**
-   * Input: The pointer to the symbiont that is moving, the WorldPosition of its
-   * current location.
-   *
-   * Output: None
-   *
-   * Purpose: To move a symbiont into a new world position.
-   */
-  void MoveIntoNewFreeWorldPos(emp::Ptr<Organism> sym, emp::WorldPosition parent_pos){
-    size_t i = parent_pos.GetPopID();
-    emp::WorldPosition indexed_id = GetRandomNeighborPos(i);
-    emp::WorldPosition new_pos = emp::WorldPosition(0, indexed_id.GetIndex());
-    if(new_pos.IsValid()){
-      sym->SetHost(nullptr);
-      AddOrgAt(sym, new_pos, parent_pos);
-    } else sym.Delete();
-  }
-
-  /**
-   * Input: The pointer to the organism that is being birthed, and the WorldPosition location
-   * of the parent symbiont.
-   *
-   * Output: None
-   *
-   * Purpose: To birth a new symbiont. If free living symbionts is on, the new symbiont
-   * can be put into an unoccupied place in the world. If not, then it will be placed
-   * in a host near its parent's location, or deleted if the parent's location has
-   * no eligible near-by hosts.
-   */
-  void SymDoBirth(emp::Ptr<Organism> sym_baby, emp::WorldPosition parent_pos) {
-    size_t i = parent_pos.GetPopID();
-    if(my_config->FREE_LIVING_SYMS() == 0){
-      int new_pos = GetNeighborHost(i);
-      if (new_pos > -1) { //-1 means no living neighbors
-        pop[new_pos]->AddSymbiont(sym_baby);
-      } else {
-        sym_baby.Delete();
-      }
-    } else {
-      MoveIntoNewFreeWorldPos(sym_baby, parent_pos);
-    }
-  }
-
-
-  /**
-   * Input: The WorldPosition location of the symbiont to be moved.
-   *
-   * Output: None
-   *
-   * Purpose: To move a symbiont, either into a host, or into a free world position
-   */
-  void MoveFreeSym(emp::WorldPosition pos){
-    size_t i = pos.GetPopID();
-    //the sym can either move into a parallel sym or to some random position
-    if(IsOccupied(i) && sym_pop[i]->WantsToInfect()) {
-      emp::Ptr<Organism> sym = ExtractSym(i);
-      if(sym->InfectionFails()) sym.Delete(); //if the sym tries to infect and fails it dies
-      else pop[i]->AddSymbiont(sym);
-    }
-    else if(my_config->MOVE_FREE_SYMS()) {
-      MoveIntoNewFreeWorldPos(ExtractSym(i), pos);
-    }
-  }
-
-  /*
-  * Input: The size_t location of the sym to be pointed to.
-  *
-  * Output: A pointer to the sym.
-  *
-  * Purpose: To allow access to syms at a specified location in the sym_pop.
-  */
-  emp::Ptr<Organism> GetSymAt(size_t location){
-    if (location >= 0 && location < sym_pop.size()){
-      return sym_pop[location];
-    } else {
-      throw "Attempted to get out of bounds sym.";
-    }
-  }
-
-  /**
-   * Input: The size_t representing the location of the symbiont to be
-   * extracted from the world.
-   *
-   * Output: The pointer to the organism that was extracted from the world.
-   *
-   * Purpose: To extract a symbiont from the world without deleting it.
-   */
-  emp::Ptr<Organism> ExtractSym(size_t i){
-    emp::Ptr<Organism> sym;
-    if(sym_pop[i]){
-      sym = sym_pop[i];
-      num_orgs--;
-      sym_pop[i] = nullptr;
-    }
-    return sym;
-  }
-
-  /**
-   * Input: The size_t representing the location of the symbiont to be
-   * deleted from the world.
-   *
-   * Output: None
-   *
-   * Purpose: To delete a symbiont from the world.
-   */
-  void DoSymDeath(size_t i){
-    if(sym_pop[i]){
-      sym_pop[i].Delete();
-      sym_pop[i] = nullptr;
-      num_orgs--;
-    }
-  }
-
-  /**
-   * Input: None
-   *
-   * Output: None
-   *
-   * Purpose: To set all settings in the MUTATION group to 0 for the no-mutation updates.
-   */
-
-  void SetMutationZero() {
-    for (auto & group : my_config->GetGroupSet()) {
-      if(group->GetName() == "MUTATION"){
-        for (size_t i = 0; i < group->GetSize(); ++i) {
-          auto setting = group->GetEntry(i);
-          std::stringstream warnings;
-          setting->SetValue("0", warnings);
-          emp_assert(warnings.str().empty());
-        }
-      }
-    }
-  }
-
-  /**
-   * Input: A function to run after the experiment has finished but before any no mutation updates have been run.
-   *
-   * Output: A key representing the added function, which can usually be ignored.
-   *
-   * Purpose: Allow performing population-level analyses before running no mutation updates.
-   */
-  emp::SignalKey OnAnalyzePopulation(const std::function<void()> & fun) {
-    return on_analyze_population_sig.AddAction(fun);
-  }
-
-  /**
-   * Input: Optional boolean "verbose" that specifies whether to print the update numbers to standard output or not, defaults to true.
-   *
-   * Output: None
-   *
-   * Purpose: Run the number of updates and non-mutation updates specified in the configuration settings.
-   */
-  void RunExperiment(bool verbose=true) {
-    //Loop through updates
-    int numupdates = my_config->UPDATES();
-    for (int i = 0; i < numupdates; i++) {
-      if(verbose && (i%my_config->DATA_INT())==0) {
-        std::cout <<"Update: "<< i << std::endl;
-        std::cout.flush();
-      }
-      Update();
-    }
-
-    on_analyze_population_sig.Trigger();
-
-    int num_no_mut_updates = my_config->NO_MUT_UPDATES();
-    if(num_no_mut_updates > 0) {
-      SetMutationZero();
-    }
-
-    for (int i = 0; i < num_no_mut_updates; i++) {
-      if(verbose && (i%my_config->DATA_INT())==0) {
-        std::cout <<"No mutation update: "<< i << std::endl;
-        std::cout.flush();
-      }
-      Update();
-    }
-  }
-
-  /// Get the organism most frequently found in the population and its
-  /// abundance.
-  /// Be sure to check whether the population is empty before calling!
-  std::pair<emp::Ptr<Organism>, size_t> GetDominantInfo() const {
-    emp_assert(
-      GetNumOrgs(),
-      "called GetDominantInfo on an empty population"
-    );
-
-    struct virtual_less {
-      bool operator() (const emp::Ptr<Organism> a, const emp::Ptr<Organism> b) const {
-        return *a < *b;
-      }
-    };
-
-    std::map<emp::Ptr<Organism>, size_t, virtual_less> counts;
-    for (emp::Ptr<Organism> org_ptr : GetFullPop()) {
-      if (org_ptr) ++counts[org_ptr];
-    }
-
-    return *std::max_element(
-      std::begin(counts),
-      std::end(counts),
-      [](const auto & p1, const auto & p2) {
-        return p1.second < p2.second; // compare by counts
-      }
-    );
-  }
-
-
-  /**
-   * Input: None
-   *
-   * Output: None
-   *
-   * Purpose: To simulate a timestep in the world, which includes calling the process functions for hosts and symbionts and updating the data nodes.
-   */
-  virtual void Update() {
-    emp::World<Organism>::Update();
-
-    // Handle resource inflow
-    if (total_res != -1) {
-      total_res += my_config->LIMITED_RES_INFLOW();
-    }
-
-    if(my_config->PHYLOGENY()) sym_sys->Update(); //sym_sys is not part of the systematics vector, handle it independently
-    emp::vector<size_t> schedule = emp::GetPermutation(GetRandom(), GetSize());
-    // divvy up and distribute resources to host and symbiont in each cell
-    for (size_t i : schedule) {
-      if (IsOccupied(i) == false && !sym_pop[i]){ continue;} // no organism at that cell
-      if(IsOccupied(i)){//can't call GetDead on a deleted sym, so
-        pop[i]->Process(i);
-        if (pop[i]->GetDead()) { //Check if the host died
-          DoDeath(i);
-        }
-      }
-      if(sym_pop[i]){ //for sym movement reasons, syms are deleted the update after they are set to dead
-        emp::WorldPosition sym_pos = emp::WorldPosition(0,i);
-        if (sym_pop[i]->GetDead()) DoSymDeath(i); //Might have died since their last time being processed
-        else sym_pop[i]->Process(sym_pos); //index 0, since it's freeliving, and id its location in the world
-      }
-    } // for each cell in schedule
-  } // Update()
-};// SymWorld class
-#endif
-=======
 #ifndef SYM_WORLD_H
 #define SYM_WORLD_H
 
@@ -762,6 +74,7 @@
   emp::Ptr<emp::DataMonitor<int>> data_node_successes_horiztrans;
   emp::Ptr<emp::DataMonitor<int>> data_node_attempts_verttrans;
 
+  emp::Signal<void()> on_analyze_population_sig;
 
 public:
   /**
@@ -1305,6 +618,17 @@
   }
 
   /**
+   * Input: A function to run after the experiment has finished but before any no mutation updates have been run.
+   *
+   * Output: A key representing the added function, which can usually be ignored.
+   *
+   * Purpose: Allow performing population-level analyses before running no mutation updates.
+   */
+  emp::SignalKey OnAnalyzePopulation(const std::function<void()> & fun) {
+    return on_analyze_population_sig.AddAction(fun);
+  }
+
+  /**
    * Input: Optional boolean "verbose" that specifies whether to print the update numbers to standard output or not, defaults to true.
    *
    * Output: None
@@ -1322,6 +646,8 @@
       Update();
     }
 
+    on_analyze_population_sig.Trigger();
+
     int num_no_mut_updates = my_config->NO_MUT_UPDATES();
     if(num_no_mut_updates > 0) {
       SetMutationZero();
@@ -1336,6 +662,35 @@
     }
   }
 
+  /// Get the organism most frequently found in the population and its
+  /// abundance.
+  /// Be sure to check whether the population is empty before calling!
+  std::pair<emp::Ptr<Organism>, size_t> GetDominantInfo() const {
+    emp_assert(
+      GetNumOrgs(),
+      "called GetDominantInfo on an empty population"
+    );
+
+    struct virtual_less {
+      bool operator() (const emp::Ptr<Organism> a, const emp::Ptr<Organism> b) const {
+        return *a < *b;
+      }
+    };
+
+    std::map<emp::Ptr<Organism>, size_t, virtual_less> counts;
+    for (emp::Ptr<Organism> org_ptr : GetFullPop()) {
+      if (org_ptr) ++counts[org_ptr];
+    }
+
+    return *std::max_element(
+      std::begin(counts),
+      std::end(counts),
+      [](const auto & p1, const auto & p2) {
+        return p1.second < p2.second; // compare by counts
+      }
+    );
+  }
+
 
   /**
    * Input: None
@@ -1344,7 +699,7 @@
    *
    * Purpose: To simulate a timestep in the world, which includes calling the process functions for hosts and symbionts and updating the data nodes.
    */
-  void Update() {
+  virtual void Update() {
     emp::World<Organism>::Update();
 
     // Handle resource inflow
@@ -1371,5 +726,4 @@
     } // for each cell in schedule
   } // Update()
 };// SymWorld class
-#endif
->>>>>>> 3e5292a0
+#endif