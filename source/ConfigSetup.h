--- conflicted
+++ resolved
@@ -41,15 +41,12 @@
     VALUE(START_MOI, double, 1, "Ratio of symbionts to hosts that experiment should start with"),
     VALUE(PHAGE_EXCLUDE, bool, 0, "Do phage have a decreased chance of getting into the host if there is already a lytic phage?"),
     VALUE(FREE_LIVING_SYMS, bool, 0, "Are symbionts able to live outside of the host?"),
-<<<<<<< HEAD
-
+    VALUE(MOVE_FREE_SYMS, bool, 0, "Should the free living phage move around in the world? 0 for no, 1 for yes"),
+    
     GROUP(SGG,"Social Goods Game Settings"),
     VALUE(SGG_DONATE, double, 0, "Ratio of symbionts‘ energy to sgg pool that experiment should start with"),
     VALUE(SGG, int, 0, "whether have social goods game among syms" ),
-=======
-    VALUE(MOVE_FREE_SYMS, bool, 0, "Should the free living phage move around in the world? 0 for no, 1 for yes"),
     
->>>>>>> 66d5e414
     VALUE(FILE_PATH, std::string, "", "Output file path"),
     VALUE(FILE_NAME, std::string, "_data_", "Root output file name")
 )
