#ifndef CONFIG_H
#define CONFIG_H
#include "../../Empirical/include/emp/config/config.hpp"

//TODO: use GROUPs
EMP_BUILD_CONFIG(SymConfigBase,
    GROUP(MAIN, "Global Settings"),
    VALUE(SEED, int, 10, "What value should the random seed be? If seed <= 0, then it is randomly re-chosen."),
    VALUE(COMPETITION_MODE, bool, 0, "Should a competition between two types be conducted? (Which is specified in the code)"),
    VALUE(DATA_INT, int, 100, "How frequently, in updates, should data print?"),
    VALUE(MUTATION_SIZE, double, 0.002, "Standard deviation of the distribution to mutate by"),
    VALUE(HORIZ_MUTATION_SIZE, double, -1, "Standard deviation of the distribution to mutate by for horizontal transmission, if -1 MUTATION_SIZE used"),
    VALUE(MUTATION_RATE, double, 1, "Value 0 to 1 of probability of mutation"),
    VALUE(HORIZ_MUTATION_RATE, double, -1, "Value 0 to 1 of probability of mutation for horizontal transmission, if -1 MUTATION_RATE used"),
    VALUE(SYNERGY, double, 5, "Amount symbiont's returned resources should be multiplied by"),
    VALUE(VERTICAL_TRANSMISSION, double, 0.7, "Value 0 to 1 of probability of symbiont vertically transmitting when host reproduces"),
    VALUE(HOST_INT, double, -2, "Interaction value from -1 to 1 that hosts should have initially, -2 for random"),
    VALUE(SYM_INT, double, -2, "Interaction value from -1 to 1 that symbionts should have initially, -2 for random"),
    VALUE(GRID_X, int, 100, "Width of the world, just multiplied by the height to get total size"),
    VALUE(GRID_Y, int, 100, "Height of world, just multiplied by width to get total size"),
    VALUE(POP_SIZE, int, -1, "Starting size of the host population, -1 for full starting population"),
    VALUE(UPDATES, int, 1001, "Number of updates to run before quitting"),
    VALUE(RES_DISTRIBUTE, int, 100, "Number of resources to give to each host each update if they are available"),
    VALUE(LIMITED_RES_TOTAL, int, -1, "Number of total resources available over the entire run, -1 for unlimited"),
    VALUE(HORIZ_TRANS, bool, 1, "Should non-lytic horizontal transmission occur? 0 for no, 1 for yes"),
    VALUE(HOST_REPRO_RES, double, 1000, "How many resources required for host reproduction"),
    VALUE(SYM_HORIZ_TRANS_RES, double, 100, "How many resources required for symbiont non-lytic horizontal transmission"),
    VALUE(GRID, bool, 0, "Do offspring get placed immediately next to parents on grid, same for symbiont spreading"),
    VALUE(EFFICIENT_SYM, bool, 0, "Do you want symbionts that also have an efficiency value that evolves"),
    VALUE(EFFICIENCY_MUT_RATE, double, -1, "The horizontal transmission mutation rate of the efficiency trait in symbionts, -1 if same as HORIZ_MUT_RATE"),
    
    GROUP(LYSIS, "Lysis Settings, coming soon to the GUI!"),
    VALUE(LYSIS_CHANCE, double, -1, "Chance of lysis vs. lysogeny for starting population of phage, -1 for random distribution"),
    VALUE(MUTATE_LYSIS_CHANCE, int, 0, "Should the chance of lysis mutate? 0 for no, 1 for yes"),
    VALUE(SYM_LIMIT, int, 1, "Number of symbiont allowed to infect a single host"),
    VALUE(LYSIS, bool, 0, "Should lysis occur? 0 for no, 1 for yes"),
    VALUE(BURST_SIZE, int, 10, "If there is lysis, this is how many symbionts should be produced during lysis. This will be divided by burst_time and that many symbionts will be produced every update"),
    VALUE(BURST_TIME, int, 10, "If lysis enabled, this is how many updates will pass before lysis occurs"),
    VALUE(PROPHAGE_LOSS_RATE, double, 0, "Rate at which infected lysogens become re-susceptible to new phage"),
    VALUE(SYM_LYSIS_RES, double, 1, "How many resources required for symbiont to create offspring for lysis each update"),
    VALUE(START_MOI, double, 1, "Ratio of symbionts to hosts that experiment should start with"),
    VALUE(PHAGE_EXCLUDE, bool, 0, "Do phage have a decreased chance of getting into the host if there is already a lytic phage?"),
    VALUE(FREE_LIVING_SYMS, bool, 0, "Are symbionts able to live outside of the host?"),
    VALUE(MOVE_FREE_SYMS, bool, 0, "Should the free living phage move around in the world? 0 for no, 1 for yes"),
<<<<<<< HEAD

=======
    
>>>>>>> 2a180d83
    GROUP(SGG,"Social Goods Game Settings"),
    VALUE(SGG_DONATE, double, 0, "Ratio of symbionts‘ energy to sgg pool that experiment should start with"),
    VALUE(SGG, int, 0, "whether have social goods game among syms" ),
    
<<<<<<< HEAD
    
=======
>>>>>>> 2a180d83
    VALUE(FILE_PATH, std::string, "", "Output file path"),
    VALUE(FILE_NAME, std::string, "_data_", "Root output file name")
)
#endif<|MERGE_RESOLUTION|>--- conflicted
+++ resolved
@@ -42,19 +42,11 @@
     VALUE(PHAGE_EXCLUDE, bool, 0, "Do phage have a decreased chance of getting into the host if there is already a lytic phage?"),
     VALUE(FREE_LIVING_SYMS, bool, 0, "Are symbionts able to live outside of the host?"),
     VALUE(MOVE_FREE_SYMS, bool, 0, "Should the free living phage move around in the world? 0 for no, 1 for yes"),
-<<<<<<< HEAD
-
-=======
     
->>>>>>> 2a180d83
     GROUP(SGG,"Social Goods Game Settings"),
     VALUE(SGG_DONATE, double, 0, "Ratio of symbionts‘ energy to sgg pool that experiment should start with"),
     VALUE(SGG, int, 0, "whether have social goods game among syms" ),
     
-<<<<<<< HEAD
-    
-=======
->>>>>>> 2a180d83
     VALUE(FILE_PATH, std::string, "", "Output file path"),
     VALUE(FILE_NAME, std::string, "_data_", "Root output file name")
 )
