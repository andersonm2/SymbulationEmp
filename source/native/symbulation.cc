#include "../SymWorld.h"
#include "../Phage.h"
#include "../Symbiont.h"
#include "../Host.h"
#include "../../../Empirical/include/emp/config/ArgManager.hpp"
#include <iostream>

using namespace std;

// This is the main function for the NATIVE version of this project.

<<<<<<< HEAD
EMP_BUILD_CONFIG(SymConfigBase,
    VALUE(SEED, int, 10, "What value should the random seed be? If seed <= 0, then it is randomly re-chosen."),
    VALUE(DATA_INT, int, 100, "How frequently, in updates, should data print?"),
    VALUE(MUTATION_SIZE, double, 0.002, "Standard deviation of the distribution to mutate by"),
    VALUE(VERT_MUTATION_SIZE, double, 0.002, "Standard deviation of the distribution to mutate by"),
    VALUE(HORIZ_MUTATION_SIZE, double, 0.002, "Standard deviation of the distribution to mutate by"),
    VALUE(MUTATION_RATE, double, 0.1, "Value 0 to 1 of probability of mutation"),
    VALUE(SYNERGY, double, 5, "Amount symbiont's returned resources should be multiplied by"),
    VALUE(VERTICAL_TRANSMISSION, double, 1, "Value 0 to 1 of probability of symbiont vertically transmitting when host reproduces"),
    VALUE(HOST_INT, double, 0, "Interaction value from -1 to 1 that hosts should have initially, -2 for random"),
    VALUE(SYM_INT, double, 0, "Interaction value from -1 to 1 that symbionts should have initially, -2 for random"),
    VALUE(GRID_X, int, 5, "Width of the world, just multiplied by the height to get total size"),
    VALUE(GRID_Y, int, 5, "Height of world, just multiplied by width to get total size"),
    VALUE(POP_SIZE, int, -1, "Starting size of the host population, -1 for full starting population"),
    VALUE(UPDATES, int, 1, "Number of updates to run before quitting"),
    VALUE(RES_DISTRIBUTE, int, 100, "Number of resources to give to each host each update if they are available"),
    VALUE(LIMITED_RES_TOTAL, int, -1, "Number of total resources available over the entire run, -1 for unlimited"),
    VALUE(SYM_LIMIT, int, 1, "Number of symbiont allowed to infect a single host"),
    VALUE(LYSIS, bool, 0, "Should lysis occur? 0 for no, 1 for yes"),
    VALUE(HORIZ_TRANS, bool, 0, "Should non-lytic horizontal transmission occur? 0 for no, 1 for yes"),
    VALUE(BURST_SIZE, int, 10, "If there is lysis, this is how many symbionts should be produced during lysis. This will be divided by burst_time and that many symbionts will be produced every update"),
    VALUE(BURST_TIME, int, 10, "If lysis enabled, this is how many updates will pass before lysis occurs"),
    VALUE(HOST_REPRO_RES, double, 1000, "How many resources required for host reproduction"),
    VALUE(SYM_LYSIS_RES, double, 1, "How many resources required for symbiont to create offspring for lysis each update"),
    VALUE(SYM_HORIZ_TRANS_RES, double, 100, "How many resources required for symbiont non-lytic horizontal transmission"),
    VALUE(START_MOI, int, 1, "Ratio of symbionts to hosts that experiment should start with"),
    VALUE(GRID, bool, 0, "Do offspring get placed immediately next to parents on grid, same for symbiont spreading"),
    VALUE(FILE_PATH, string, "", "Output file path"),
    VALUE(FILE_NAME, string, "_data_", "Root output file name")
)
=======

>>>>>>> a0c88e97

int symbulation_main(int argc, char * argv[])
{    
  SymConfigBase config;

  bool success = config.Read("SymSettings.cfg");
  if(!success) {
    std::cout << "You didn't have a SymSettings.cfg, so one is being written, please try again" << std::endl;
    config.Write("SymSettings.cfg");
  }

  auto args = emp::cl::ArgManager(argc, argv);
  if (args.ProcessConfigOptions(config, std::cout, "SymSettings.cfg") == false) {
    cerr << "There was a problem in processing the options file." << endl;
    exit(1);
  }
  if (args.TestUnknown() == false) {
    cerr << "Leftover args no good." << endl;
    exit(1);
  }
  if (config.BURST_SIZE()%config.BURST_TIME() != 0 && config.BURST_SIZE() < 999999999) {
  	cerr << "BURST_SIZE must be an integer multiple of BURST_TIME." << endl;
  	exit(1);
  }
// params
  int numupdates = config.UPDATES();
  int start_moi = config.START_MOI();
  int POP_SIZE = config.POP_SIZE();
  if (POP_SIZE == -1) POP_SIZE = config.GRID_X() * config.GRID_Y();
  bool random_phen_host = false;
  bool random_phen_sym = false;
  if(config.HOST_INT() == -2) random_phen_host = true;
  if(config.SYM_INT() == -2) random_phen_sym = true;

  emp::Random random(config.SEED());
      
  SymWorld world(random);

  if (config.GRID() == 0) world.SetPopStruct_Mixed();
  else world.SetPopStruct_Grid(config.GRID_X(), config.GRID_Y());
// settings
  world.SetVertTrans(config.VERTICAL_TRANSMISSION());
<<<<<<< HEAD
  world.SetMutSize(config.MUTATION_SIZE());
  world.SetVertMutSize(config.VERT_MUTATION_SIZE());
  world.SetHorizMutSize(config.HORIZ_MUTATION_SIZE());
  world.SetMutRate(config.MUTATION_RATE());
  world.SetSymLimit(config.SYM_LIMIT());
  world.SetHTransBool(config.HORIZ_TRANS());
  world.SetHostRepro(config.HOST_REPRO_RES());
  world.SetSynergy(config.SYNERGY());
=======
>>>>>>> a0c88e97
  world.SetTotalRes(config.LIMITED_RES_TOTAL());

  world.SetResPerUpdate(config.RES_DISTRIBUTE());

  int TIMING_REPEAT = config.DATA_INT();
  const bool STAGGER_STARTING_BURST_TIMERS = true;

  //Set up files
  //world.SetupPopulationFile().SetTimingRepeat(TIMING_REPEAT);

  if (config.LYSIS() == 1) {
    world.SetupLysisFile(config.FILE_PATH()+"Lysis"+config.FILE_NAME()+".data").SetTimingRepeat(TIMING_REPEAT);
  }
  world.SetupHostIntValFile(config.FILE_PATH()+"HostVals"+config.FILE_NAME()+".data").SetTimingRepeat(TIMING_REPEAT);
  world.SetupSymIntValFile(config.FILE_PATH()+"SymVals"+config.FILE_NAME()+".data").SetTimingRepeat(TIMING_REPEAT);

  
  //inject organisms
  for (size_t i = 0; i < POP_SIZE; i++){
    emp::Ptr<Host> new_org;
    if (random_phen_host) new_org.New(&random, &world, &config, random.GetDouble(-1, 1));
    else new_org.New(&random, &world, &config, config.HOST_INT());
    //Currently hacked because there isn't an AddOrg function, but there probably should be
    if(config.GRID()) {
      world.AddOrgAt(new_org, emp::WorldPosition(world.GetRandomCellID()));
    } else {
      world.AddOrgAt(new_org, world.size());
    }
    //world.Inject(*new_org);
  }

  world.Resize(config.GRID_X(), config.GRID_Y()); //if the world wasn't full, creates room for more organisms

  //This loop must be outside of the host generation loop since otherwise
  //syms try to inject into mostly empty spots at first
  int total_syms = POP_SIZE * start_moi;
  for (int j = 0; j < total_syms; j++){
      //TODO: figure out better way of doing the type

      double sym_int = 0;
      if (random_phen_sym) {sym_int = random.GetDouble(-1,1);}
      else {sym_int = config.SYM_INT();}

      if(config.LYSIS() == 1) { 
<<<<<<< HEAD
        emp::Ptr<Phage> new_sym = new Phage(&random, &world, 
           sym_int, 0, config.SYM_HORIZ_TRANS_RES(),
           config.HORIZ_TRANS(), config.MUTATION_SIZE(), config.BURST_TIME(),
           config.LYSIS(), config.SYM_LYSIS_RES());
=======
        emp::Ptr<Phage> new_sym = emp::NewPtr<Phage>(&random, &world, &config, 
           sym_int, 0);
>>>>>>> a0c88e97
        if(STAGGER_STARTING_BURST_TIMERS) {
          new_sym->SetBurstTimer(random.GetInt(-5,5));
        }
        world.InjectSymbiont(new_sym);
        
      } else {
<<<<<<< HEAD
        emp::Ptr<Symbiont> new_sym = new Symbiont(&random, &world, 
          sym_int, 0, config.SYM_HORIZ_TRANS_RES(), 
          config.HORIZ_TRANS(), config.MUTATION_SIZE()); 
=======
        emp::Ptr<Symbiont> new_sym = emp::NewPtr<Symbiont>(&random, &world, &config, 
          sym_int, 0); 
>>>>>>> a0c88e97
        world.InjectSymbiont(new_sym);
      }
      
  }

  //Loop through updates
  for (int i = 0; i < numupdates; i++) {
    if((i%TIMING_REPEAT)==0) {
      cout <<"Update: "<< i << endl;
      cout.flush();
    }
    world.Update();
  }

  return 0;
}

/*
This definition guard prevents main from being defined twice during testing.
In testing, Catch will define a main function which will initiate tests
(including testing the symbulation_main function above).
*/
#ifndef CATCH_CONFIG_MAIN
int main(int argc, char * argv[]) {
  return symbulation_main(argc, argv);
}
#endif<|MERGE_RESOLUTION|>--- conflicted
+++ resolved
@@ -8,41 +8,6 @@
 using namespace std;
 
 // This is the main function for the NATIVE version of this project.
-
-<<<<<<< HEAD
-EMP_BUILD_CONFIG(SymConfigBase,
-    VALUE(SEED, int, 10, "What value should the random seed be? If seed <= 0, then it is randomly re-chosen."),
-    VALUE(DATA_INT, int, 100, "How frequently, in updates, should data print?"),
-    VALUE(MUTATION_SIZE, double, 0.002, "Standard deviation of the distribution to mutate by"),
-    VALUE(VERT_MUTATION_SIZE, double, 0.002, "Standard deviation of the distribution to mutate by"),
-    VALUE(HORIZ_MUTATION_SIZE, double, 0.002, "Standard deviation of the distribution to mutate by"),
-    VALUE(MUTATION_RATE, double, 0.1, "Value 0 to 1 of probability of mutation"),
-    VALUE(SYNERGY, double, 5, "Amount symbiont's returned resources should be multiplied by"),
-    VALUE(VERTICAL_TRANSMISSION, double, 1, "Value 0 to 1 of probability of symbiont vertically transmitting when host reproduces"),
-    VALUE(HOST_INT, double, 0, "Interaction value from -1 to 1 that hosts should have initially, -2 for random"),
-    VALUE(SYM_INT, double, 0, "Interaction value from -1 to 1 that symbionts should have initially, -2 for random"),
-    VALUE(GRID_X, int, 5, "Width of the world, just multiplied by the height to get total size"),
-    VALUE(GRID_Y, int, 5, "Height of world, just multiplied by width to get total size"),
-    VALUE(POP_SIZE, int, -1, "Starting size of the host population, -1 for full starting population"),
-    VALUE(UPDATES, int, 1, "Number of updates to run before quitting"),
-    VALUE(RES_DISTRIBUTE, int, 100, "Number of resources to give to each host each update if they are available"),
-    VALUE(LIMITED_RES_TOTAL, int, -1, "Number of total resources available over the entire run, -1 for unlimited"),
-    VALUE(SYM_LIMIT, int, 1, "Number of symbiont allowed to infect a single host"),
-    VALUE(LYSIS, bool, 0, "Should lysis occur? 0 for no, 1 for yes"),
-    VALUE(HORIZ_TRANS, bool, 0, "Should non-lytic horizontal transmission occur? 0 for no, 1 for yes"),
-    VALUE(BURST_SIZE, int, 10, "If there is lysis, this is how many symbionts should be produced during lysis. This will be divided by burst_time and that many symbionts will be produced every update"),
-    VALUE(BURST_TIME, int, 10, "If lysis enabled, this is how many updates will pass before lysis occurs"),
-    VALUE(HOST_REPRO_RES, double, 1000, "How many resources required for host reproduction"),
-    VALUE(SYM_LYSIS_RES, double, 1, "How many resources required for symbiont to create offspring for lysis each update"),
-    VALUE(SYM_HORIZ_TRANS_RES, double, 100, "How many resources required for symbiont non-lytic horizontal transmission"),
-    VALUE(START_MOI, int, 1, "Ratio of symbionts to hosts that experiment should start with"),
-    VALUE(GRID, bool, 0, "Do offspring get placed immediately next to parents on grid, same for symbiont spreading"),
-    VALUE(FILE_PATH, string, "", "Output file path"),
-    VALUE(FILE_NAME, string, "_data_", "Root output file name")
-)
-=======
-
->>>>>>> a0c88e97
 
 int symbulation_main(int argc, char * argv[])
 {    
@@ -85,17 +50,6 @@
   else world.SetPopStruct_Grid(config.GRID_X(), config.GRID_Y());
 // settings
   world.SetVertTrans(config.VERTICAL_TRANSMISSION());
-<<<<<<< HEAD
-  world.SetMutSize(config.MUTATION_SIZE());
-  world.SetVertMutSize(config.VERT_MUTATION_SIZE());
-  world.SetHorizMutSize(config.HORIZ_MUTATION_SIZE());
-  world.SetMutRate(config.MUTATION_RATE());
-  world.SetSymLimit(config.SYM_LIMIT());
-  world.SetHTransBool(config.HORIZ_TRANS());
-  world.SetHostRepro(config.HOST_REPRO_RES());
-  world.SetSynergy(config.SYNERGY());
-=======
->>>>>>> a0c88e97
   world.SetTotalRes(config.LIMITED_RES_TOTAL());
 
   world.SetResPerUpdate(config.RES_DISTRIBUTE());
@@ -140,29 +94,16 @@
       else {sym_int = config.SYM_INT();}
 
       if(config.LYSIS() == 1) { 
-<<<<<<< HEAD
-        emp::Ptr<Phage> new_sym = new Phage(&random, &world, 
-           sym_int, 0, config.SYM_HORIZ_TRANS_RES(),
-           config.HORIZ_TRANS(), config.MUTATION_SIZE(), config.BURST_TIME(),
-           config.LYSIS(), config.SYM_LYSIS_RES());
-=======
         emp::Ptr<Phage> new_sym = emp::NewPtr<Phage>(&random, &world, &config, 
            sym_int, 0);
->>>>>>> a0c88e97
         if(STAGGER_STARTING_BURST_TIMERS) {
           new_sym->SetBurstTimer(random.GetInt(-5,5));
         }
         world.InjectSymbiont(new_sym);
         
       } else {
-<<<<<<< HEAD
-        emp::Ptr<Symbiont> new_sym = new Symbiont(&random, &world, 
-          sym_int, 0, config.SYM_HORIZ_TRANS_RES(), 
-          config.HORIZ_TRANS(), config.MUTATION_SIZE()); 
-=======
         emp::Ptr<Symbiont> new_sym = emp::NewPtr<Symbiont>(&random, &world, &config, 
           sym_int, 0); 
->>>>>>> a0c88e97
         world.InjectSymbiont(new_sym);
       }
       
