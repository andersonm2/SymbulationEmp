#include "../SymWorld.h"
#include "../../Empirical/source/config/ArgManager.h"
#include <iostream>

using namespace std;

// This is the main function for the NATIVE version of this project.

EMP_BUILD_CONFIG(SymConfigBase,
    VALUE(SEED, int, 10, "What value should the random seed be? If seed <= 0, then it is randomly re-chosen."),
    VALUE(MUTATION_RATE, double, 0.002, "Standard deviation of the distribution to mutate by"),
    VALUE(SYNERGY, double, 5, "Amount symbiont's returned resources should be multiplied by"),
    VALUE(VERTICAL_TRANSMISSION, double, 1, "Value 0 to 1 of probability of symbiont vertically transmitting when host reproduces"),
    VALUE(HOST_INT, double, 0, "Interaction value from -1 to 1 that hosts should have initially, -2 for random"),
    VALUE(SYM_INT, double, 0, "Interaction value from -1 to 1 that symbionts should have initially, -2 for random"),
    VALUE(GRID_X, int, 5, "Width of the world, just multiplied by the height to get total size"),
    VALUE(GRID_Y, int, 5, "Height of world, just multiplied by width to get total size"),
    VALUE(UPDATES, int, 1, "Number of updates to run before quitting"),
    VALUE(SYM_LIMIT, int, 1, "Number of symbiont allowed to infect a single host"),
    VALUE(LYSIS, bool, 0, "Should lysis occur? 0 for no, 1 for yes"),
    VALUE(HORIZ_TRANS, bool, 0, "Should non-lytic horizontal transmission occur? 0 for no, 1 for yes"),
    VALUE(BURST_SIZE, int, 10, "If there is lysis, this is how many symbionts should be produced during lysis. This will be divided by burst_time and that many symbionts will be produced every update"),
    VALUE(BURST_TIME, int, 10, "If lysis enabled, this is how many updates will pass before lysis occurs"),
    VALUE(HOST_REPRO_RES, double, 1000, "How many resources required for host reproduction"),
    VALUE(SYM_LYSIS_RES, double, 1, "How many resources required for symbiont to create offspring for lysis each update"),
    VALUE(SYM_HORIZ_TRANS_RES, double, 100, "How many resources required for symbiont non-lytic horizontal transmission"),
    VALUE(START_MOI, int, 1, "Ratio of symbionts to hosts that experiment should start with"),
    VALUE(GRID, bool, 0, "Do offspring get placed immediately next to parents on grid, same for symbiont spreading"),
    VALUE(FILE_PATH, string, "", "Output file path"),
    VALUE(FILE_NAME, string, "_data_", "Root output file name")
)
<<<<<<< HEAD

=======
>>>>>>> 7f8f8408


int symbulation_main(int argc, char * argv[])
{    
  SymConfigBase config;
    
  config.Read("SymSettings.cfg");

  auto args = emp::cl::ArgManager(argc, argv);
  if (args.ProcessConfigOptions(config, std::cout, "SymSettings.cfg") == false) {
    cerr << "There was a problem in processing the options file." << endl;
    exit(1);
  }
  if (args.TestUnknown() == false) {
    cerr << "Leftover args no good." << endl;
    exit(1);
  }
  if (config.BURST_SIZE()%config.BURST_TIME() != 0 && config.BURST_SIZE() < 999999999) {
  	cerr << "BURST_SIZE must be an integer multiple of BURST_TIME." << endl;
  	exit(1);
  }

  int numupdates = config.UPDATES();
  int start_moi = config.START_MOI();
  double POP_SIZE = config.GRID_X() * config.GRID_Y();
  bool random_phen_host = false;
  bool random_phen_sym = false;
  if(config.HOST_INT() == -2) random_phen_host = true;
  if(config.SYM_INT() == -2) random_phen_sym = true;

  emp::Random random(config.SEED());
      
  SymWorld world(random);
  if (config.GRID() == 0) world.SetPopStruct_Mixed();
  else world.SetPopStruct_Grid(config.GRID_X(), config.GRID_Y());

  world.SetVertTrans(config.VERTICAL_TRANSMISSION());
  world.SetMutRate(config.MUTATION_RATE());
  world.SetSymLimit(config.SYM_LIMIT());
  world.SetLysisBool(config.LYSIS());
  world.SetHTransBool(config.HORIZ_TRANS());
  world.SetBurstSize(config.BURST_SIZE());
  world.SetBurstTime(config.BURST_TIME());
  world.SetHostRepro(config.HOST_REPRO_RES());
  world.SetSymHRes(config.SYM_HORIZ_TRANS_RES());
  world.SetSymLysisRes(config.SYM_LYSIS_RES());
  world.SetSynergy(config.SYNERGY());

  //This parameter is redundant with HOST_REPRO_RES, SYM_HORIZ_TRANS_RES, and SYM_LYSIS_RES.
  //Configuring it adds another variable, but not another degree of freedom.
  world.SetResPerUpdate(100);

  const int TIMING_REPEAT = 1;
  const bool STAGGER_STARTING_BURST_TIMERS = true;

  //Set up files
  world.SetupPopulationFile().SetTimingRepeat(TIMING_REPEAT);

  world.SetupHostIntValFile(config.FILE_PATH()+"HostVals"+config.FILE_NAME()+".data").SetTimingRepeat(TIMING_REPEAT);
  world.SetupSymIntValFile(config.FILE_PATH()+"SymVals"+config.FILE_NAME()+".data").SetTimingRepeat(TIMING_REPEAT);

  

  //inject organisms
  for (size_t i = 0; i < POP_SIZE; i++){
    Host *new_org;
    if (random_phen_host) new_org = new Host(random.GetDouble(-1, 1));
    else new_org = new Host(config.HOST_INT());
        world.Inject(*new_org);

    for (int j = 0; j < start_moi; j++){ 
      Symbiont new_sym; 
      if(random_phen_sym) new_sym = *(new Symbiont(random.GetDouble(-1, 1)));
      else new_sym = *(new Symbiont(config.SYM_INT()));
      if(STAGGER_STARTING_BURST_TIMERS)
        new_sym.burst_timer = random.GetInt(-5,5);
      world.InjectSymbiont(new_sym);
    }
  }

  //Loop through updates
  for (int i = 0; i < numupdates; i++) {
<<<<<<< HEAD
    if((i%100)==0) {
      cout <<"Update: "<< i << endl;
      cout.flush();
    }
=======
    cout << i << endl;
>>>>>>> 7f8f8408
    world.Update();
  }

  return 0;
}

/*
This defenition guard prevents main from being defined twice during testing.
In testing, Catch will define a main function which will initiate tests
(including testing the symbulation_main function above).
*/
#ifndef CATCH_CONFIG_MAIN
int main(int argc, char * argv[]) {
  return symbulation_main(argc, argv);
}
#endif<|MERGE_RESOLUTION|>--- conflicted
+++ resolved
@@ -29,11 +29,6 @@
     VALUE(FILE_PATH, string, "", "Output file path"),
     VALUE(FILE_NAME, string, "_data_", "Root output file name")
 )
-<<<<<<< HEAD
-
-=======
->>>>>>> 7f8f8408
-
 
 int symbulation_main(int argc, char * argv[])
 {    
@@ -115,14 +110,10 @@
 
   //Loop through updates
   for (int i = 0; i < numupdates; i++) {
-<<<<<<< HEAD
     if((i%100)==0) {
       cout <<"Update: "<< i << endl;
       cout.flush();
     }
-=======
-    cout << i << endl;
->>>>>>> 7f8f8408
     world.Update();
   }
 
