// This is the main function for the NATIVE version of this project.

#include <iostream>
#include "../SymWorld.h"
#include "config/ArgManager.h"
using namespace std;

EMP_BUILD_CONFIG( SymConfigBase,
<<<<<<< HEAD
		  VALUE(SEED, double, 10, "What value should the random seed be?"),
		  VALUE(MUTATION_RATE, double, 0.001, "Standard deviation of the distribution to mutate by"),
		  VALUE(SYNERGY, double, 5, "Amount symbiont's returned resources should be multiplied by"),
		  VALUE(VERTICAL_TRANSMISSION, double, 1, "Value 0 to 1 of probability of symbiont vertically transmitting when host reproduces"),
		  VALUE(GRID_X, int, 100, "Width of the world"),
		  VALUE(GRID_Y, int, 100, "Height of world"),
		  VALUE(UPDATES, int, 1000, "Number of updates to run before quitting")
		  )
		  

=======
                 VALUE(SEED, double, 10, "What value should the random seed be?"),
                 VALUE(MUTATION_RATE, double, 0.002, "Standard deviation of the distribution to mutate by"),
                 VALUE(SYNERGY, double, 5, "Amount symbiont's returned resources should be multiplied by"),
                 VALUE(VERTICAL_TRANSMISSION, double, 1, "Value 0 to 1 of probability of symbiont vertically transmitting when host reproduces"),
                 VALUE(GRID_X, int, 5, "Width of the world"),
                 VALUE(GRID_Y, int, 5, "Height of world"),
                 VALUE(UPDATES, int, 1, "Number of updates to run before quitting"),
                 VALUE(UPDATE_RESOURCES, int, 10, "Number of resources to distribute between host and symbiont at each update"),
                 VALUE(MODE, char, 'r', "Simulation mode. To read from config file, use -MODE r")
                 )
>>>>>>> 6416c135


<<<<<<< HEAD
}
	

int main(int argc, char * argv[])
{

 
  SymConfigBase config;

  //config settings can be accessed by config.KEYWORD_NAME()
  //ex: double seedf = config.SEED();

  SymWorld world; 

  int ControlOption = 0;
  int updateRounds = 1;
  auto args = emp::cl::ArgManager(argc, argv);
  if (args && args[0] == "r") {
    cout << "Research Mode Go!" << endl;
    config.Read("SymSettings.cfg");
    if (args.ProcessConfigOptions(config, std::cout, "SymSettings.cfg") == false) exit(1);
    if (args.TestUnknown() == false) exit(2);  // If there are leftover args, throw an error.
    world.Update(config.UPDATES());
  } else if {
    do {
      cout << endl;
      cout << "Options: " << endl;
      cout << "1 - Configure settings." << endl;
      cout << "2 - Run updates for one (or more) generations." << endl;
      cout << "3 - Print the world." << endl;
      cout << "4 - Test resource behavior cases. " << endl;
      cout << "5 - Print reports." << endl;
      cout << "9 - Quit." << endl;
      cin >> ControlOption;
  
      if (ControlOption == 1) {
	cout << "No controls yet for you" << endl;
      } else if (ControlOption == 2) {
	cout << "How many generations? " << endl;
	cin >> updateRounds;
	for (int i = 0; i < updateRounds; i++) {
	  world.Update(10);
	}
      } else if (ControlOption == 3) {
	world.PrintIt();
      } else if (ControlOption == 4) {
	DistribResources(20);
      } else if (ControlOption == 5) {
	cout << "Reports not ready yet." << endl;
      }
      else if (ControlOption == 9) {
	continue;
      } else {
	cout << "Invalid choice!!" << endl;
      }
      
    } while (ControlOption != 9) ;
}
=======
int main(int argc, char * argv[])
{
  
    
    SymConfigBase config;
    
    //config settings can be accessed by config.KEYWORD_NAME()
    //ex: double seedf = config.SEED();
    
    // getting the default settings
    double seedf = config.SEED();
    double mutrate = config.MUTATION_RATE();
    double symsyn = config.SYNERGY();
    double vertrans = config.VERTICAL_TRANSMISSION();
    double gridx = config.GRID_X();
    double gridy = config.GRID_Y();
    double numupdates = config.UPDATES();
    int updateresources = config.UPDATE_RESOURCES();
    char simmode = config.MODE();
    
  char ChangeSetting = 'N';
  int ControlOption = 0;
  int updateRounds = numupdates;
  
  
    auto args = emp::cl::ArgManager(argc, argv);
    
    if (argc < 2) { // interactive mode
            cout << endl << endl;
            cout << "Initializing Symbulation (Testing Mode)!" << endl << endl;
            cout << "Current settings are: " << endl;
            cout << "Seed for randomizer: " << seedf << endl;
            cout << "Mutation rate: " << mutrate << endl;
            cout << "The multiplier for resource amount symbiont returns to host: " << symsyn << endl;
            cout << "Vertical transmission probability (between 0 and 1): " << vertrans << endl;
            cout << "Width of the world: " << gridx << endl;
            cout << "Height of the world: " << gridy << endl << endl;
            cout << "Number of resources given to each host at each update: " << updateresources << endl;
            cout << "Do you want to change a setting? (Y/N) " << endl;
            
            cin >> ChangeSetting;
            
            if (ChangeSetting == 'y' || ChangeSetting == 'Y') {
  	         	 do {
  	         	 	cout << "Which option do you want to change??" << endl;
  	         	 	cout << "1 - Seed for randomizer (" << seedf << ")"<< endl;
          			cout << "2 - Mutation rate (" << mutrate << ")" << endl;
           			cout << "3 - The MULTIPLIER for resource amount symbiont returns to host: " << symsyn << endl;
         			cout << "4 - Vertical transmission probability (between 0 and 1): " << vertrans << endl;
          			cout << "5 - Width of the world: " << gridx << endl;
       			 	cout << "6 - Height of the world: " << gridy << endl;
       			 	cout << "7 - Number of resources per update per host: " << updateresources << endl;
       			 	cout << "9 - Done changing settings." << endl << endl;
            			
            	   cin >> ControlOption;
            	   
            	   if (ControlOption == 1) {
            	   		cout << "Enter new seed for randomizer: " << endl;
            	   		cin >> seedf;
            	   } else if (ControlOption == 2) {
            	   		cout << "Enter mutation rate: " << endl;
            	   		cin >> mutrate;
            	   } else if (ControlOption == 3) {
            	   		cout << "Enter returned resource multiplier: " << endl;
            	   		cin >> symsyn;
            	   } else if (ControlOption == 4) {
            	   		cout << "Enter vertical transmission probability: " << endl;
            	   		cin >> vertrans;
            	   } else if (ControlOption == 5) {
            	   		cout << "Enter new width size: " << endl;
            	   		cin >> gridx;
            	   } else if (ControlOption == 6) {
            	   		cout << "Enter new height size: " << endl;
            	   		cin >> gridy;
            	   } else if (ControlOption == 7 ) {
            	   		cout << "Enter new resource amount: " << endl;
            	   		cin >> updateresources;
            	   } else if (ControlOption == 9) {
            	   		continue;
            	   } else {
            	   		cout << "Please enter a valid option." << endl;
            	   }
            	   
	           	 } while (ControlOption != 9);
            
            }
            
            ControlOption = 0;
            cout << "Creating World!!" << endl << endl;
            SymWorld world(gridx, gridy, seedf, mutrate, symsyn, vertrans); 
    
    	do {  

            cout << "Options: " << endl;
            cout << "1 - Configure settings and create world." << endl;
            cout << "2 - Run updates for one (or more) generations." << endl;
            cout << "3 - Print the world." << endl;
            cout << "5 - Print reports." << endl;
            cout << "9 - Quit." << endl;
            cin >> ControlOption;
            
            if (ControlOption == 1) {
                cout << "Actually, I think this is too late to configure." << endl;
                
            } else if (ControlOption == 2) {
                cout << "How many generations?? " << endl;
                cin >> updateRounds;
                for (int i = 0; i < updateRounds; i++) {
                    world.Update(updateresources);
                }
            } else if (ControlOption == 3) {
                world.PrintIt();
            } else if (ControlOption == 5) {
                cout << "Reports not ready yet." << endl;
            }
            else if (ControlOption == 9) {
                continue;
            } else {
                cout << "Invalid choice!" << endl;
            }
            
        } while (ControlOption != 9) ;
    
    } else if (argc > 1) {  // research mode
        cout << "Research Mode Go!" << endl;
        config.Read("SymSettings.cfg");
        if (args.ProcessConfigOptions(config, std::cout, "SymSettings.cfg") == false) {
         	cout << "There was a problem in processing the options file." << endl;
         	exit(1);
         }
        if (args.TestUnknown() == false) {
        	cout << "Issue with leftover arguments." << endl;
        	exit(2); 
        } // If there are leftover args, throw an error.
        
        // good to go
        
        // get updated settings from the file 
		seedf = config.SEED();
 		mutrate = config.MUTATION_RATE();
		symsyn = config.SYNERGY();
		vertrans = config.VERTICAL_TRANSMISSION();
		gridx = config.GRID_X();
		gridy = config.GRID_Y();
		numupdates = config.UPDATES();
		updateresources = config.UPDATE_RESOURCES();
    	simmode = config.MODE();
        
            cout << endl << endl;
            cout << "Initializing Symbulation!" << endl << endl;
            cout << "Current settings are:" << endl;
            cout << "Seed for randomizer: " << seedf << endl;
            cout << "Mutation rate: " << mutrate << endl;
            cout << "The multiplier for resource amount symbiont returns to host: " << symsyn << endl;
            cout << "Vertical transmission probability (between 0 and 1): " << vertrans << endl;
            cout << "Width of the world: " << gridx << endl;
            cout << "Height of the world: " << gridy << endl;
            cout << "Number of resources per host per update: " << updateresources << endl;
        
        cout << endl << "Initial world population:" << endl << endl;
        SymWorld world(gridx, gridy, seedf, mutrate, symsyn, vertrans); 
        
        for (int i = 0; i < numupdates; i++) {
            world.Update(updateresources);
            }
        cout << endl << "World after " << numupdates << " generations." << endl << endl;
        world.PrintIt();
    } else {
		cout << "Unexpected command line argument.  Exiting now."  << endl;
    }
    
    }
>>>>>>> 6416c135
<|MERGE_RESOLUTION|>--- conflicted
+++ resolved
@@ -6,18 +6,6 @@
 using namespace std;
 
 EMP_BUILD_CONFIG( SymConfigBase,
-<<<<<<< HEAD
-		  VALUE(SEED, double, 10, "What value should the random seed be?"),
-		  VALUE(MUTATION_RATE, double, 0.001, "Standard deviation of the distribution to mutate by"),
-		  VALUE(SYNERGY, double, 5, "Amount symbiont's returned resources should be multiplied by"),
-		  VALUE(VERTICAL_TRANSMISSION, double, 1, "Value 0 to 1 of probability of symbiont vertically transmitting when host reproduces"),
-		  VALUE(GRID_X, int, 100, "Width of the world"),
-		  VALUE(GRID_Y, int, 100, "Height of world"),
-		  VALUE(UPDATES, int, 1000, "Number of updates to run before quitting")
-		  )
-		  
-
-=======
                  VALUE(SEED, double, 10, "What value should the random seed be?"),
                  VALUE(MUTATION_RATE, double, 0.002, "Standard deviation of the distribution to mutate by"),
                  VALUE(SYNERGY, double, 5, "Amount symbiont's returned resources should be multiplied by"),
@@ -28,69 +16,9 @@
                  VALUE(UPDATE_RESOURCES, int, 10, "Number of resources to distribute between host and symbiont at each update"),
                  VALUE(MODE, char, 'r', "Simulation mode. To read from config file, use -MODE r")
                  )
->>>>>>> 6416c135
 
-
-<<<<<<< HEAD
 }
 	
-
-int main(int argc, char * argv[])
-{
-
- 
-  SymConfigBase config;
-
-  //config settings can be accessed by config.KEYWORD_NAME()
-  //ex: double seedf = config.SEED();
-
-  SymWorld world; 
-
-  int ControlOption = 0;
-  int updateRounds = 1;
-  auto args = emp::cl::ArgManager(argc, argv);
-  if (args && args[0] == "r") {
-    cout << "Research Mode Go!" << endl;
-    config.Read("SymSettings.cfg");
-    if (args.ProcessConfigOptions(config, std::cout, "SymSettings.cfg") == false) exit(1);
-    if (args.TestUnknown() == false) exit(2);  // If there are leftover args, throw an error.
-    world.Update(config.UPDATES());
-  } else if {
-    do {
-      cout << endl;
-      cout << "Options: " << endl;
-      cout << "1 - Configure settings." << endl;
-      cout << "2 - Run updates for one (or more) generations." << endl;
-      cout << "3 - Print the world." << endl;
-      cout << "4 - Test resource behavior cases. " << endl;
-      cout << "5 - Print reports." << endl;
-      cout << "9 - Quit." << endl;
-      cin >> ControlOption;
-  
-      if (ControlOption == 1) {
-	cout << "No controls yet for you" << endl;
-      } else if (ControlOption == 2) {
-	cout << "How many generations? " << endl;
-	cin >> updateRounds;
-	for (int i = 0; i < updateRounds; i++) {
-	  world.Update(10);
-	}
-      } else if (ControlOption == 3) {
-	world.PrintIt();
-      } else if (ControlOption == 4) {
-	DistribResources(20);
-      } else if (ControlOption == 5) {
-	cout << "Reports not ready yet." << endl;
-      }
-      else if (ControlOption == 9) {
-	continue;
-      } else {
-	cout << "Invalid choice!!" << endl;
-      }
-      
-    } while (ControlOption != 9) ;
-}
-=======
 int main(int argc, char * argv[])
 {
   
@@ -262,5 +190,4 @@
 		cout << "Unexpected command line argument.  Exiting now."  << endl;
     }
     
-    }
->>>>>>> 6416c135
+    }