--- conflicted
+++ resolved
@@ -74,20 +74,6 @@
     std::string mutualism_path =
         config.FILE_PATH() + "SymImpact" + config.FILE_NAME() + file_ending;
     mutualism_file.open(mutualism_path);
-<<<<<<< HEAD
-    std::cout << "Generating output" << std::endl;
-    if (sample->HasSym()) {
-      mutualism_file
-          << CheckSymbiont(
-                 *sample,
-                 *sample->GetSymbionts().front().DynamicCast<SGPSymbiont>(),
-                 world)
-          << std::endl;
-    } else {
-      // We want something in the file so it overwrites previous data, and NA is
-      // something R generally understands
-      mutualism_file << "NA" << std::endl;
-=======
 
     for (auto pair : dominant_organisms) {
       auto sample = pair.first.DynamicCast<SGPHost>();
@@ -103,7 +89,6 @@
         // is something R generally understands
         mutualism_file << "NA" << std::endl;
       }
->>>>>>> 9611c20b
     }
   }
 
