#include "../../Empirical/include/emp/config/ArgManager.hpp"
#include "../ConfigSetup.h"
#include "../default_mode/DataNodes.h"
#include "../default_mode/Host.h"
#include "../default_mode/Symbiont.h"
#include "../sgp_mode/SGPDataNodes.h"
#include "../sgp_mode/SGPWorld.h"
#include "../sgp_mode/SGPWorldSetup.cc"
#include "../sgp_mode/Scheduler.h"
#include "../sgp_mode/SymbiontImpact.h"
#include "symbulation.h"
#include <fstream>
#include <iostream>
#include <memory>

using namespace std;

// This is the main function for the NATIVE version of this project.
/*int PreProcessCheckSymbiont(emp::Ptr<SGPWorld> world){
          uint32_t hostIndex = 0;
          emp::Ptr<SGPHost> host = world->GetFullPop()[hostIndex].DynamicCast<SGPHost>();
          while (hostIndex < world->GetFullPop().size() && (!host->HasSym() || host->GetCPU().state.recentCompletion == 0)){//Not always a high number of hosts that have symbionts
                if(!world->GetSymPop().size()){
                  return -1;
                }
                hostIndex++;
                host = world->GetFullPop()[hostIndex].DynamicCast<SGPHost>();
          }
          emp::Ptr<SGPSymbiont> symbiont;
          if(hostIndex == world->GetFullPop().size()){
            std::cout << "No remaining hosts that have both symbionts and points" << std::endl;
            return -1;
          }else{
             return hostIndex;
          }

<<<<<<< HEAD
}*/
int symbulation_main(int argc, char * argv[])
{
=======
int symbulation_main(int argc, char *argv[]) {
>>>>>>> 94b1c1bb
  SymConfigBase config;
  CheckConfigFile(config, argc, argv);

  config.Write(std::cout);
  emp::Random random(config.SEED());

  TaskSet task_set = LogicTasks;
  if (config.TASK_TYPE() == 0) {
    task_set = SquareTasks;
  } else if (config.TASK_TYPE() == 1) {
    task_set = LogicTasks;
  }
  SGPWorld world(random, &config, task_set);

  worldSetup(&world, &config);
  world.CreateDataFiles();
  world.RunExperiment();

  std::pair<emp::Ptr<Organism>, size_t> info = world.GetDominantInfo();
  std::cout << "Dominant count: " << info.second << std::endl;

  // Print some debug info for testing purposes
  emp::Ptr<SGPHost> sample = info.first.DynamicCast<SGPHost>();

  std::string file_ending = "_SEED" + std::to_string(config.SEED()) + ".data";
  {
    ofstream genome_file;
    std::string genome_path =
        config.FILE_PATH() + "Genome_Host" + config.FILE_NAME() + file_ending;
    genome_file.open(genome_path);
    sample->GetCPU().PrintCode(genome_file);

    for (auto &sym : sample->GetSymbionts()) {
      ofstream genome_file;
      std::string genome_path =
          config.FILE_PATH() + "Genome_Sym" + config.FILE_NAME() + file_ending;
      genome_file.open(genome_path);
      sym.DynamicCast<SGPSymbiont>()->GetCPU().PrintCode(genome_file);
    }
  }

  {
    ofstream mutualism_file;
    std::string mutualism_path =
        config.FILE_PATH() + "SymImpact" + config.FILE_NAME() + file_ending;
    mutualism_file.open(mutualism_path);

    if (sample->HasSym()) {
      mutualism_file
          << CheckSymbiont(
                 *sample,
                 *sample->GetSymbionts().front().DynamicCast<SGPSymbiont>(),
                 world)
          << std::endl;
    } else {
      // We want something in the file so it overwrites previous data, and NA is
      // something R generally understands
      mutualism_file << "NA" << std::endl;
    }
  }

  // retrieve the dominant taxons for each organism and write them to a file
  if (config.PHYLOGENY() == 1) {
    world.WritePhylogenyFile(config.FILE_PATH() + "Phylogeny_" +
                             config.FILE_NAME() + file_ending);
  }
  return 0;
}

/*
This definition guard prevents main from being defined twice during testing.
In testing, Catch will define a main function which will initiate tests
(including testing the symbulation_main function above).
*/
#ifndef CATCH_CONFIG_MAIN
int main(int argc, char *argv[]) { return symbulation_main(argc, argv); }
#endif<|MERGE_RESOLUTION|>--- conflicted
+++ resolved
@@ -32,15 +32,9 @@
             return -1;
           }else{
              return hostIndex;
-          }
+          }*/
 
-<<<<<<< HEAD
-}*/
-int symbulation_main(int argc, char * argv[])
-{
-=======
 int symbulation_main(int argc, char *argv[]) {
->>>>>>> 94b1c1bb
   SymConfigBase config;
   CheckConfigFile(config, argc, argv);
 
