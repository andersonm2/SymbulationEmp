--- conflicted
+++ resolved
@@ -68,29 +68,6 @@
       }
       std::cout << "Total number of symbionts with hosts: " << totalSyms
                 << "; out of " << world.GetFullPop().size() << " hosts" << '\n';
-<<<<<<< HEAD
-
-      // Print out metrics on completed tasks
-      std::cout << "Host tasks completed since last checkpoint:\n";
-      for (auto data : world.GetTaskSet()) {
-        std::cout << "  \t" << data.task.name << ": " << data.n_succeeds_host;
-      }
-      std::cout << "\nSymbiont tasks completed since last checkpoint:\n";
-      for (auto data : world.GetTaskSet()) {
-        std::cout << "  \t" << data.task.name << ": " << data.n_succeeds_sym;
-      }
-      std::cout << std::endl;
-      world.GetTaskSet().ResetTaskData();
-
-      double percent = 100.0 * world.sym_points_donated / world.sym_points_earned;
-      std::cout << "Syms donated " << percent << "\% of the points they earned ("
-                << world.sym_points_donated << "/" << world.sym_points_earned << ")"
-                << std::endl;
-      world.sym_points_donated = 0.0;
-      world.sym_points_earned = 0.0;
-      
-=======
->>>>>>> d564451c
     }
     world.Update();
   }
