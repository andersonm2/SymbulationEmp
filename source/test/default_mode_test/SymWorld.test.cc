--- conflicted
+++ resolved
@@ -1249,30 +1249,6 @@
   }
 }
 
-<<<<<<< HEAD
-TEST_CASE( "IsInboundsPos", "[default]" ){
-  GIVEN("a world"){
-    emp::Random random(17);
-    SymConfigBase config;
-    SymWorld world(random, &config);
-    int world_size = 4;
-    world.Resize(world_size);
-
-    size_t valid_pos = 3;
-    REQUIRE(world.IsInboundsPos(valid_pos) == true);
-
-    emp::WorldPosition valid_pos_wp = emp::WorldPosition(3,0);
-    REQUIRE(world.IsInboundsPos(valid_pos_wp) == true);
-
-    valid_pos_wp = emp::WorldPosition(0,3);
-    REQUIRE(world.IsInboundsPos(valid_pos_wp) == true);
-
-    emp::WorldPosition invalid_pos = emp::WorldPosition(4,3);
-    REQUIRE(world.IsInboundsPos(invalid_pos) == false);
-
-    invalid_pos = emp::WorldPosition(0,4);
-    REQUIRE(world.IsInboundsPos(invalid_pos) == false);
-=======
 TEST_CASE( "SetMutationZero", "[default]") {
   GIVEN("World first created with all mutation settings at 1") {
     emp::Random random(17);
@@ -1301,7 +1277,7 @@
     REQUIRE(config.INT_VAL_MUT_RATE() == 1);
     REQUIRE(config.HORIZ_MUTATION_SIZE() == 1);
     REQUIRE(config.HORIZ_MUTATION_RATE() == 1);
-    
+
     WHEN("SetMutationZero method called") {
       world.SetMutationZero();
       THEN("Mutation size and rate both 0") {
@@ -1370,7 +1346,30 @@
         REQUIRE(no_mut_host_baby->GetIntVal() > int_val - 0.00001);
       }
     }
-
->>>>>>> e4117583
+  }
+}
+
+TEST_CASE( "IsInboundsPos", "[default]" ){
+  GIVEN("a world"){
+    emp::Random random(17);
+    SymConfigBase config;
+    SymWorld world(random, &config);
+    int world_size = 4;
+    world.Resize(world_size);
+
+    size_t valid_pos = 3;
+    REQUIRE(world.IsInboundsPos(valid_pos) == true);
+
+    emp::WorldPosition valid_pos_wp = emp::WorldPosition(3,0);
+    REQUIRE(world.IsInboundsPos(valid_pos_wp) == true);
+
+    valid_pos_wp = emp::WorldPosition(0,3);
+    REQUIRE(world.IsInboundsPos(valid_pos_wp) == true);
+
+    emp::WorldPosition invalid_pos = emp::WorldPosition(4,3);
+    REQUIRE(world.IsInboundsPos(invalid_pos) == false);
+
+    invalid_pos = emp::WorldPosition(0,4);
+    REQUIRE(world.IsInboundsPos(invalid_pos) == false);
   }
 }