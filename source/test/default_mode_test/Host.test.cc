--- conflicted
+++ resolved
@@ -340,7 +340,6 @@
         }
 }
 
-<<<<<<< HEAD
 TEST_CASE("GetDoEctosymbiosis"){
   GIVEN("A world"){
     emp::Ptr<emp::Random> random = new emp::Random(17);
@@ -445,7 +444,8 @@
         w.Update();
         REQUIRE(w.GetNumOrgs() == 0);
       }
-=======
+    }
+}
 TEST_CASE("makeNew", "[default][efficient][lysis][pgg]"){
     emp::Ptr<emp::Random> random = new emp::Random(-1);
     SymWorld w(*random);
@@ -472,6 +472,5 @@
     }
     THEN("The host parent's points are set to 0"){
       REQUIRE(h1->GetPoints() == 0);
->>>>>>> e72a63f1
     }
 }