--- conflicted
+++ resolved
@@ -156,29 +156,8 @@
    *
    * Purpose: To produce a new phage, identical to the original
    */
-<<<<<<< HEAD
-  void Process(size_t location) {
-    if (my_host.IsNull() && my_config->FREE_LIVING_SYMS()) {
-      double resources = my_world->PullResources(my_config->FREE_SYM_RES_DISTRIBUTE());
-      AddPoints(resources);
-    }
-    if (h_trans) { //non-lytic horizontal transmission enabled
-      if(GetPoints() >= sym_h_res) {
-        // symbiont reproduces independently (horizontal transmission) if it has enough resources
-        // new symbiont in this host with mutated value
-        SetPoints(0); //TODO: test just subtracting points instead of setting to 0
-        emp::Ptr<PGGSymbiont> sym_baby = emp::NewPtr<PGGSymbiont>(*this);
-        sym_baby->SetPoints(0);
-        sym_baby->HorizMutate();
-        //HorizMutate();
-        my_world->SymDoBirth(sym_baby, location);
-      }
-    }
-    if (my_host.IsNull() && my_config->FREE_LIVING_SYMS()) {my_world->MoveFreeSym(location);}
-=======
   emp::Ptr<Organism> makeNew() {
     return emp::NewPtr<PGGSymbiont>(*this); //constructor that takes parent values
->>>>>>> e72a63f1
   }
 
   /**
