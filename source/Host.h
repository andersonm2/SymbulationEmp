--- conflicted
+++ resolved
@@ -29,15 +29,10 @@
   std::set<int> _set = std::set<int>(),
   double _points = 0.0) : random(_random), my_world(_world), my_config(_config),
   interaction_val(_intval), syms(_syms), repro_syms(_repro_syms),
-<<<<<<< HEAD
   res_types(_set), points(_points) { 
-    mut_rate = my_config->MUTATION_RATE();
     if ( _intval > 1 || _intval < -1) {
        throw "Invalid interaction value. Must be between -1 and 1";  // Exception for invalid interaction value
      };
-=======
-  res_types(_set), points(_points) { ;
->>>>>>> 54a1e2d1
    }
 
   ~Host(){
