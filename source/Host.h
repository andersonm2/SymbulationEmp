--- conflicted
+++ resolved
@@ -11,8 +11,9 @@
 
 
 class Host: public Organism {
-<<<<<<< HEAD
-private:
+
+
+protected:
 
   /**
     * 
@@ -21,9 +22,6 @@
     * one represents mutalism. Zero is a neutral value. 
     * 
   */  
-=======
-protected:
->>>>>>> 777f519e
   double interaction_val = 0;
 
   /**
@@ -58,16 +56,19 @@
     * 
   */    
   double points = 0;
-<<<<<<< HEAD
-
+
+  /**
+    * 
+    * Purpose:
+    * 
+  */   
+  double res_in_process = 0;
   /**
     * 
     * Purpose: Represents an instance of random.
     * 
   */    
-=======
-  double res_in_process = 0;
->>>>>>> 777f519e
+
   emp::Ptr<emp::Random> random = NULL;
 
   /**
@@ -241,11 +242,16 @@
    * Purpose: To get the host's points. 
    */
   double GetPoints() { return points;}
-<<<<<<< HEAD
-=======
-  bool IsHost() { return true; }
-  double GetResInProcess() { return res_in_process; }
->>>>>>> 777f519e
+
+
+  /**
+   * Input:
+   * 
+   * Output: 
+   * 
+   * Purpose: 
+   */
+  double GetResInProcess() { return res_in_process;}
 
   /**
    * Input: None
@@ -307,7 +313,6 @@
    * Purpose: To set a host's points.
    */
   void SetPoints(double _in) {points = _in;}
-<<<<<<< HEAD
 
 
   /**
@@ -337,17 +342,17 @@
    * 
    * Purpose: To kill a host.
    */
-=======
-  void SetResInProcess(double _in) { res_in_process = _in; }
-  void ClearSyms() {
-    syms.resize(0);
-  }
-  void ClearReproSyms() {
-    repro_syms.resize(0);
-  }
->>>>>>> 777f519e
   void SetDead() { dead = true;}
 
+
+  /**
+   * Input:
+   * 
+   * Output: 
+   * 
+   * Purpose: 
+   */
+  void SetResInProcess(double _in) { res_in_process = _in;}
 
   /**
    * Input: None
@@ -479,12 +484,9 @@
    */
   void DistribResources(double resources) {
     double hostIntVal = interaction_val; //using private variable because we can
-<<<<<<< HEAD
-
-=======
     
-    //In the event that the host has no symbionts, the host gets all resources not allocated to defense or given to absent partner.
->>>>>>> 777f519e
+    //In the event that the host has no symbionts, the host gets all resources not allocated to defense or
+    // given to absent partner.
     if(syms.empty()) {
       if(hostIntVal >= 0){
 	      double spent = resources * hostIntVal;
