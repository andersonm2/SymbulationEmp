#ifndef SYMBIONT_H
#define SYMBIONT_H

#include "../../Empirical/include/emp/math/Random.hpp"
#include "../../Empirical/include/emp/tools/string_utils.hpp"
#include "SymWorld.h"
#include <set>
#include <iomanip> // setprecision
#include <sstream> // stringstream


class Symbiont: public Organism {
protected:  
  double interaction_val = 0;
  double points = 0;
  double sym_h_res = 100;
  bool h_trans = true;
<<<<<<< HEAD
  double mut_size = 0.002;
  double ht_mut_size = 0.002;
  double mut_rate = 0.1;
  emp::Ptr<emp::Random> random;
  emp::Ptr<SymWorld> my_world;
  emp::Ptr<Organism> my_host = new Organism(); //need to clean up this memory still

public:

  Symbiont(emp::Ptr<emp::Random> _random, emp::Ptr<SymWorld> _world, double _intval=0.0,
   double _points = 0.0, double _h_res = 100.0, bool _h_trans = true, 
   double _mut_size = 0.002) : interaction_val(_intval), points(_points), 
   random(_random), my_world(_world), sym_h_res(_h_res), h_trans(_h_trans), 
   mut_size(_mut_size) {
     if ( _intval > 1 || _intval < -1) {
       throw "Invalid _intval. Must be between -1 and 1";   // NEW
     };
=======
  double mut_rate = 0.0;
  emp::Ptr<emp::Random> random = NULL;
  emp::Ptr<SymWorld> my_world = NULL;
  emp::Ptr<Organism> my_host = NULL; 
  emp::Ptr<SymConfigBase> my_config = NULL;

public:
  Symbiont(emp::Ptr<emp::Random> _random, emp::Ptr<SymWorld> _world, emp::Ptr<SymConfigBase> _config, double _intval=0.0, double _points = 0.0) : random(_random), my_world(_world), my_config(_config), interaction_val(_intval), points(_points) {
    sym_h_res = my_config->SYM_HORIZ_TRANS_RES();
    h_trans = my_config->HORIZ_TRANS();
    mut_rate = my_config->MUTATION_RATE();
    if ( _intval > 1 || _intval < -1) {
       throw "Invalid _intval. Must be between -1 and 1";   
    };
>>>>>>> a0c88e97
  }
  Symbiont(const Symbiont &) = default;
  Symbiont(Symbiont &&) = default;
  Symbiont() = default;


  Symbiont & operator=(const Symbiont &) = default;
  Symbiont & operator=(Symbiont &&) = default;

  double GetIntVal() const {return interaction_val;}
  double GetPoints() {return points;}
  //  std::set<int> GetResTypes() const {return res_types;}



  void SetIntVal(double _in) { 
    if ( _in > 1 || _in < -1) {
       throw "Invalid _in. Must be between -1 and 1";   // NEW
     }
     else {
        interaction_val = _in;
     }
       
  }
  
  void SetPoints(double _in) { points = _in;}
  void AddPoints(double _in) { points += _in;}
  void SetHost(emp::Ptr<Organism> _in) {my_host = _in;}
  //void SetResTypes(std::set<int> _in) {res_types = _in;}

  bool WillMutate() {
    bool result = random->GetDouble(0.0, 1.0) <= mut_rate;
    return result;

  }

  //TODO: change everything to camel case
  void mutate(){
    interaction_val += random->GetRandNormal(0.0, mut_size);
    if(interaction_val < -1) interaction_val = -1;
    else if (interaction_val > 1) interaction_val = 1;
  }

  void HorizMutate(){
    interaction_val += random->GetRandNormal(0.0, ht_mut_size);
    if(interaction_val < -1) interaction_val = -1;
    else if (interaction_val > 1) interaction_val = 1;
  }

  void process(size_t location) {
    bool will_mutate = WillMutate();
    if (h_trans) { //non-lytic horizontal transmission enabled
      if(GetPoints() >= sym_h_res) {
        // symbiont reproduces independently (horizontal transmission) if it has >= 100 resources (by default)
        // new symbiont in this host with mutated value
        SetPoints(0); //TODO: test just subtracting points instead of setting to 0
        emp::Ptr<Symbiont> sym_baby = emp::NewPtr<Symbiont>(*this);
        sym_baby->SetPoints(0);
        if (will_mutate) {
          sym_baby->HorizMutate();
          HorizMutate();
        }
        
        my_world->SymDoBirth(sym_baby, location);

      }
    }
  }

  emp::Ptr<Organism> reproduce() {
    emp::Ptr<Symbiont> sym_baby = emp::NewPtr<Symbiont>(*this); //constructor that takes parent values                                             
    sym_baby->SetPoints(0);
    sym_baby->mutate();
    mutate(); //mutate parent symbiont
    return sym_baby;
  }
  


};

std::string PrintSym(emp::Ptr<Symbiont>  org){
  if (org->GetPoints() < 0) return "-";
  double out_val = org->GetIntVal();  
  
  // this prints the symbiont with two decimal places for easier reading
  std::stringstream temp;
  temp << std::fixed << std::setprecision(2) << out_val;
  std::string formattedstring = temp.str();
  return formattedstring;
  
  // return emp::to_string(out_val);  // creates a string without specifying format
}//Symbiont
#endif<|MERGE_RESOLUTION|>--- conflicted
+++ resolved
@@ -15,26 +15,9 @@
   double points = 0;
   double sym_h_res = 100;
   bool h_trans = true;
-<<<<<<< HEAD
   double mut_size = 0.002;
   double ht_mut_size = 0.002;
   double mut_rate = 0.1;
-  emp::Ptr<emp::Random> random;
-  emp::Ptr<SymWorld> my_world;
-  emp::Ptr<Organism> my_host = new Organism(); //need to clean up this memory still
-
-public:
-
-  Symbiont(emp::Ptr<emp::Random> _random, emp::Ptr<SymWorld> _world, double _intval=0.0,
-   double _points = 0.0, double _h_res = 100.0, bool _h_trans = true, 
-   double _mut_size = 0.002) : interaction_val(_intval), points(_points), 
-   random(_random), my_world(_world), sym_h_res(_h_res), h_trans(_h_trans), 
-   mut_size(_mut_size) {
-     if ( _intval > 1 || _intval < -1) {
-       throw "Invalid _intval. Must be between -1 and 1";   // NEW
-     };
-=======
-  double mut_rate = 0.0;
   emp::Ptr<emp::Random> random = NULL;
   emp::Ptr<SymWorld> my_world = NULL;
   emp::Ptr<Organism> my_host = NULL; 
@@ -45,10 +28,11 @@
     sym_h_res = my_config->SYM_HORIZ_TRANS_RES();
     h_trans = my_config->HORIZ_TRANS();
     mut_rate = my_config->MUTATION_RATE();
+    mut_size = my_config->MUTATION_SIZE();
+    ht_mut_size = my_config->HORIZ_MUTATION_SIZE();
     if ( _intval > 1 || _intval < -1) {
        throw "Invalid _intval. Must be between -1 and 1";   
     };
->>>>>>> a0c88e97
   }
   Symbiont(const Symbiont &) = default;
   Symbiont(Symbiont &&) = default;
