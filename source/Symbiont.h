--- conflicted
+++ resolved
@@ -22,25 +22,13 @@
   emp::Ptr<SymConfigBase> my_config;
 
 public:
-<<<<<<< HEAD
-
-  Symbiont(emp::Ptr<emp::Random> _random, emp::Ptr<SymWorld> _world, double _intval=0.0,
-   double _points = 0.0, double _h_res = 100.0, bool _h_trans = true, 
-   double _mut_rate = 0.002) : interaction_val(_intval), points(_points), 
-   random(_random), my_world(_world), sym_h_res(_h_res), h_trans(_h_trans), 
-   mut_rate(_mut_rate) {
-     if ( _intval > 1 || _intval < -1) {
-       throw "Invalid interaction value. Must be between -1 and 1";   // Exception for invalid interaction value
-     };
-=======
   Symbiont(emp::Ptr<emp::Random> _random, emp::Ptr<SymWorld> _world, emp::Ptr<SymConfigBase> _config, double _intval=0.0, double _points = 0.0) : random(_random), my_world(_world), my_config(_config), interaction_val(_intval), points(_points) {
     sym_h_res = my_config->SYM_HORIZ_TRANS_RES();
     h_trans = my_config->HORIZ_TRANS();
     mut_rate = my_config->MUTATION_RATE();
     if ( _intval > 1 || _intval < -1) {
-       throw "Invalid _intval. Must be between -1 and 1";   
+       throw "Invalid interaction value. Must be between -1 and 1";   // Exception for invalid interaction value
     };
->>>>>>> 5bf14798
   }
   Symbiont(const Symbiont &) = default;
   Symbiont(Symbiont &&) = default;
