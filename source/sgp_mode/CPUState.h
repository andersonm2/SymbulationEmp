#ifndef CPU_STATE_H
#define CPU_STATE_H

#include "../Organism.h"
#include "emp/Evolve/World_structure.hpp"
#include "emp/base/Ptr.hpp"
#include "emp/base/optional.hpp"
#include "emp/base/vector.hpp"
#include "emp/bits/BitSet.hpp"
#include <cstdint>

// Helper that keeps the last `len` inputs and discards the rest
template <const size_t len = 8> struct IORingBuffer {
  uint32_t buffer[len];
  size_t next = 0;

  IORingBuffer() {
    for (size_t i = 0; i < len; i++) {
      buffer[i] = 0;
    }
  }

  void push(uint32_t x) {
    buffer[next] = x;
    next = (next + 1) % len;
  }

  uint32_t operator[](size_t idx) { return buffer[idx % len]; }

  size_t size() { return len; }
};

// CPUState has a pointer to the SGPWorld, but it can't include it
class SGPWorld;

struct CPUState {
  emp::vector<uint32_t> stack;
  emp::vector<uint32_t> stack2;

  IORingBuffer<> input_buf;

<<<<<<< HEAD
  emp::Ptr<emp::BitSet<64>> usedResources = emp::NewPtr<emp::BitSet<64>>();
  emp::Ptr<emp::vector<uint32_t>> internalEnvironment = emp::NewPtr<emp::vector<uint32_t>>();
=======
  emp::Ptr<emp::BitSet<64>> used_resources = emp::NewPtr<emp::BitSet<64>>();

>>>>>>> 4da67252
  emp::Ptr<Organism> host;
  emp::Ptr<SGPWorld> world;

  emp::WorldPosition location;

  CPUState(emp::Ptr<Organism> host, emp::Ptr<SGPWorld> world)
      : host(host), world(world) {}
};

#endif<|MERGE_RESOLUTION|>--- conflicted
+++ resolved
@@ -39,13 +39,8 @@
 
   IORingBuffer<> input_buf;
 
-<<<<<<< HEAD
   emp::Ptr<emp::BitSet<64>> usedResources = emp::NewPtr<emp::BitSet<64>>();
   emp::Ptr<emp::vector<uint32_t>> internalEnvironment = emp::NewPtr<emp::vector<uint32_t>>();
-=======
-  emp::Ptr<emp::BitSet<64>> used_resources = emp::NewPtr<emp::BitSet<64>>();
-
->>>>>>> 4da67252
   emp::Ptr<Organism> host;
   emp::Ptr<SGPWorld> world;
 
