#ifndef CPU_STATE_H
#define CPU_STATE_H

#include "../Organism.h"
#include "emp/Evolve/World_structure.hpp"
#include "emp/base/Ptr.hpp"
#include "emp/base/optional.hpp"
#include "emp/base/vector.hpp"
#include "emp/bits/BitSet.hpp"
#include <cstdint>

// Helper that keeps the last `len` inputs and discards the rest
template <const size_t len = 8> struct IORingBuffer {
  uint32_t buffer[len];
  size_t next = 0;

  IORingBuffer() {
    for (size_t i = 0; i < len; i++) {
      buffer[i] = 0;
    }
  }

  void push(uint32_t x) {
    buffer[next] = x;
    next = (next + 1) % len;
  }

  uint32_t operator[](size_t idx) { return buffer[idx % len]; }

  size_t size() { return len; }
};

// CPUState has a pointer to the SGPWorld, but it can't include it
class SGPWorld;

struct CPUState {
  emp::vector<uint32_t> stack;
  emp::vector<uint32_t> stack2;

  IORingBuffer<4> input_buf;

  emp::Ptr<emp::BitSet<64>> used_resources = emp::NewPtr<emp::BitSet<64>>();
  emp::vector<size_t> self_completed;
  emp::Ptr<emp::vector<size_t>> shared_completed = nullptr;
  // If this organism is queued for reproduction, this stores its position in
  // the queue. When the organism dies, its queue slot will be invalidated.
<<<<<<< HEAD
  int in_progress_repro = -1;

=======
  emp::Ptr<emp::vector<uint32_t>> internalEnvironment = emp::NewPtr<emp::vector<uint32_t>>();
  int in_progress_repro = -1;
//TODO:Change to name to something more general, like organism
>>>>>>> c6b26141
  emp::Ptr<Organism> host;
  emp::Ptr<SGPWorld> world;

  emp::WorldPosition location;

  CPUState(emp::Ptr<Organism> host, emp::Ptr<SGPWorld> world)
      : host(host), world(world) {}
};

#endif<|MERGE_RESOLUTION|>--- conflicted
+++ resolved
@@ -44,14 +44,9 @@
   emp::Ptr<emp::vector<size_t>> shared_completed = nullptr;
   // If this organism is queued for reproduction, this stores its position in
   // the queue. When the organism dies, its queue slot will be invalidated.
-<<<<<<< HEAD
-  int in_progress_repro = -1;
-
-=======
   emp::Ptr<emp::vector<uint32_t>> internalEnvironment = emp::NewPtr<emp::vector<uint32_t>>();
   int in_progress_repro = -1;
 //TODO:Change to name to something more general, like organism
->>>>>>> c6b26141
   emp::Ptr<Organism> host;
   emp::Ptr<SGPWorld> world;
 
