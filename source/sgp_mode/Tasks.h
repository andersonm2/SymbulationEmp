--- conflicted
+++ resolved
@@ -213,12 +213,9 @@
      InputTask{2, [](auto &x) { return ~(x[0] ^ x[1]); }, 32.0},
      true,
      {5, 6, 7}}}; // ANDN, NOR, XOR
-<<<<<<< HEAD
-=======
 
   TaskSet SquareTasks{
   {"SQU", OutputTask{[](uint32_t x) { return sqrt(x) - floor(sqrt(x)) == 0 ? 4.0 : 0.0; } }}
 };
->>>>>>> c6b26141
 
 #endif