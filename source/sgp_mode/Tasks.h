#ifndef TASKS_H
#define TASKS_H

#include "../default_mode/SymWorld.h"
#include "CPUState.h"
#include <atomic>
#include <variant>

/**
 * An input task computes an expected output based on the inputs, and if the
 * organism's output matches, it gives it a certain reward:
 * `InputTask sum{ 2, [](auto &x) { return x[0] + x[1]; }, 1.0 };`
 */
struct InputTask {
  size_t n_inputs;
  std::function<uint32_t(emp::vector<uint32_t> &)> taskFun;
  float value;
};

/**
 * An output task returns a reward based on the output the organism produced:
 * `OutputTask is42{ [](uint32_t x) { return x == 42 ? 2.0 : 0.0; } };`
 */
struct OutputTask {
  std::function<float(uint32_t)> taskFun;
};

struct Task {
  std::string name;
  std::variant<InputTask, OutputTask> kind;
  bool unlimited = true;
  emp::vector<size_t> dependencies;
  /// The total number of times this task's dependencies must be completed for
  /// each use of this task
  size_t num_dep_completes = 1;
};

class TaskSet {
  emp::vector<Task> tasks;
  // vector<atomic<>> doesn't work since the vector needs to copy its elements
  // on resize and atomic isn't copiable, so we need pointers
  //&& !task.unlimited
  emp::vector<emp::Ptr<std::atomic<size_t>>> n_succeeds_host;
  emp::vector<emp::Ptr<std::atomic<size_t>>> n_succeeds_sym;

  bool CanPerformTask(const CPUState &state, size_t task_id) {
    Task &task = tasks[task_id];
    
    if (state.used_resources->Get(task_id)&& !task.unlimited) {
      return false;
    }
    if (task.dependencies.size()) {
      size_t num_dep_completes = std::reduce(
          task.dependencies.begin(), task.dependencies.end(), 0,
          [&](auto acc, auto i) {
            return acc + state.self_completed[i] + (*state.shared_completed)[i];
          });
      if (num_dep_completes < task.num_dep_completes) {
        return false;
      }
    }
    return true;
  }

  float MarkPerformedTask(CPUState &state, size_t task_id, bool shared,
                          float score) {
    score = state.world.Cast<SymWorld>()->PullResources(score);
    if (score == 0.0) {
      return score;
    }

    Task &task = tasks[task_id];
    state.used_resources->Set(task_id);
    

    if (task.dependencies.size()) {
      // TODO does it make sense to reset to 0, or to let them accumulate
      // resources?
      size_t total = task.num_dep_completes;
      for (size_t i : task.dependencies) {
        // Subtract just as much as needed from each dependency until we've
        // accumulated `num_dep_completes` completions
        size_t subtract = std::min(state.self_completed[i], total);
        total -= subtract;
        state.self_completed[i] -= subtract;

        subtract = std::min((*state.shared_completed)[i], total);
        total -= subtract;
        (*state.shared_completed)[i] -= subtract;

        if (total == 0) {
          break;
        }
      }
    }

    if (shared) {
      (*state.shared_completed)[task_id]++;
    } else {
      state.self_completed[task_id]++;
    }

    if (state.host->IsHost())
      ++*n_succeeds_host[task_id];
    else
      ++*n_succeeds_sym[task_id];

    return score;
  }

public:
  /**
   * Construct a TaskSet from a list of tasks
   */
  TaskSet(std::initializer_list<Task> tasks) : tasks(tasks) {
    for (size_t i = 0; i < tasks.size(); i++) {
      n_succeeds_host.push_back(emp::NewPtr<std::atomic<size_t>>(0));
      n_succeeds_sym.push_back(emp::NewPtr<std::atomic<size_t>>(0));
    }
  }

  /**
   * Input: The current CPU state, the output to check against, and whether to
   * update shared or private completed pools for dependent tasks.
   *
   * Output: The score that the organism earned from any completed tasks, or 0
   * if no tasks were completed.
   *
   * Purpose: Checks whether a certain output produced by the organism completes
   * any tasks, and updates necessary state fields if so.
   */
  float CheckTasks(CPUState &state, uint32_t output, bool shared) {
    // Check output tasks
    // Special case so they can't cheat at e.g. NOR (0110, 1011 --> 0)
    if (output == 0 || output == 1) {
      return 0.0;
    }
    for (size_t i = 0; i < tasks.size(); i++) {
      Task &task = tasks[i];
      if (std::holds_alternative<OutputTask>(task.kind) &&
          CanPerformTask(state, i)) {
        float score = std::get<OutputTask>(task.kind).taskFun(output);
        if (score > 0.0) {
          score = MarkPerformedTask(state, i, shared, score);
          state.internalEnvironment->insert(state.internalEnvironment->begin(),
                                            sqrt(output));
          return score;
        }
      }
    }
    // Check input tasks
    emp::vector<uint32_t> inputs;
    for (size_t i = 0; i < state.input_buf.size(); i++) {
      if (state.input_buf[i] == 0)
        continue;

      inputs = {state.input_buf[i], state.input_buf[i + 1]};
      for (size_t i = 0; i < tasks.size(); i++) {
        Task &task = tasks[i];
        if (std::holds_alternative<InputTask>(task.kind) &&
            CanPerformTask(state, i)) {
          InputTask &itask = std::get<InputTask>(task.kind);
          if (itask.n_inputs > 1 && inputs[1] == 0)
            continue;

          if (itask.taskFun(inputs) == output) {
            float score = MarkPerformedTask(state, i, shared, itask.value);
            return score;
          }
        }
      }
    }
    return 0.0f;
  }


  size_t NumTasks() { return tasks.size(); }

  // Provide access to data about task completion with an iterator
  struct TaskData {
    const Task &task;
    size_t n_succeeds_host;
    size_t n_succeeds_sym;
  };

  struct Iterator {
    const TaskSet &task_set;
    size_t index;

    Iterator &operator++() {
      index++;
      return *this;
    }

    bool operator!=(const Iterator &other) { return index != other.index; }

    TaskData operator*() const {
      return TaskData{task_set.tasks[index], *task_set.n_succeeds_host[index],
                      *task_set.n_succeeds_sym[index]};
    }
  };

  Iterator begin() const { return Iterator{*this, 0}; }

  Iterator end() const { return Iterator{*this, tasks.size()}; }

  void ResetTaskData() {
    for (size_t i = 0; i < tasks.size(); i++) {
      n_succeeds_host[i]->store(0);
      n_succeeds_sym[i]->store(0);
    }
  }
};

// The 9 default logic tasks in Avida
// These are checked top-to-bottom and the reward is given for the first one
// that matches
<<<<<<< HEAD
TaskSet LogicTasks{
    {"NOT", InputTask{1, [](auto &x) { return ~x[0]; }, 1}, false},
    {"NAND", InputTask{2, [](auto &x) { return ~(x[0] & x[1]); }, 1.0}, false},
    {"AND",
     InputTask{2, [](auto &x) { return x[0] & x[1]; }, 10.0},
     true,
     {0, 1}}, // NOT or NAND
    {"ORN",
     InputTask{2, [](auto &x) { return x[0] | ~x[1]; }, 100.0}},
    {"OR",
     InputTask{2, [](auto &x) { return x[0] | x[1]; }, 80.0},
     true,
     {0, 1}},
    {"ANDN",
     InputTask{2, [](auto &x) { return x[0] & ~x[1]; }, 80.0},
     true,
     {2, 3, 4}}, // AND, ORN, OR
    {"NOR",
     InputTask{2, [](auto &x) { return ~(x[0] | x[1]); }, 160.0},
     true,
     {2, 3, 4}},
    {"XOR",
     InputTask{2, [](auto &x) { return x[0] ^ x[1]; }, 160.0},
     true,
     {2, 3, 4}},
    {"EQU",
     InputTask{2, [](auto &x) { return ~(x[0] ^ x[1]); }, 320.0},
     true,
     {5, 6, 7}}}; // ANDN, NOR, XOR

TaskSet SquareTasks{{"SQU", OutputTask{[](uint32_t x) {
                       return sqrt(x) - floor(sqrt(x)) == 0 ? 40.0 : 0.0;
                     }}}};
=======
const Task NOT = {"NOT", InputTask{1, [](auto &x) { return ~x[0]; }, 5.0},
                  false},
           NAND = {"NAND",
                   InputTask{2, [](auto &x) { return ~(x[0] & x[1]); }, 5.0},
                   false},
           AND = {"AND",
                  InputTask{2, [](auto &x) { return x[0] & x[1]; }, 40.0},
                  true,
                  {0, 1}},
           ORN = {"ORN",
                  InputTask{2, [](auto &x) { return x[0] | ~x[1]; }, 40.0},
                  true,
                  {0, 1}},
           OR = {"OR",
                 InputTask{2, [](auto &x) { return x[0] | x[1]; }, 80.0},
                 true,
                 {0, 1}},
           ANDN = {"ANDN",
                   InputTask{2, [](auto &x) { return x[0] & ~x[1]; }, 80.0},
                   true,
                   {2, 3, 4}},
           NOR = {"NOR",
                  InputTask{2, [](auto &x) { return ~(x[0] | x[1]); }, 160.0},
                  true,
                  {2, 3, 4}},
           XOR = {"XOR",
                  InputTask{2, [](auto &x) { return x[0] ^ x[1]; }, 160.0},
                  true,
                  {2, 3, 4}},
           EQU = {"EQU",
                  InputTask{2, [](auto &x) { return ~(x[0] ^ x[1]); }, 320.0},
                  true,
                  {5, 6, 7}};
TaskSet LogicTasks{NOT, NAND, AND, ORN, OR, ANDN, NOR, XOR, EQU};

const Task SQU = {"SQU", OutputTask{[](uint32_t x) {
                    return sqrt(x) - floor(sqrt(x)) == 0 ? 40.0 : 0.0;
                  }}};
TaskSet SquareTasks{SQU};
>>>>>>> 439cdc3b

#endif<|MERGE_RESOLUTION|>--- conflicted
+++ resolved
@@ -215,41 +215,6 @@
 // The 9 default logic tasks in Avida
 // These are checked top-to-bottom and the reward is given for the first one
 // that matches
-<<<<<<< HEAD
-TaskSet LogicTasks{
-    {"NOT", InputTask{1, [](auto &x) { return ~x[0]; }, 1}, false},
-    {"NAND", InputTask{2, [](auto &x) { return ~(x[0] & x[1]); }, 1.0}, false},
-    {"AND",
-     InputTask{2, [](auto &x) { return x[0] & x[1]; }, 10.0},
-     true,
-     {0, 1}}, // NOT or NAND
-    {"ORN",
-     InputTask{2, [](auto &x) { return x[0] | ~x[1]; }, 100.0}},
-    {"OR",
-     InputTask{2, [](auto &x) { return x[0] | x[1]; }, 80.0},
-     true,
-     {0, 1}},
-    {"ANDN",
-     InputTask{2, [](auto &x) { return x[0] & ~x[1]; }, 80.0},
-     true,
-     {2, 3, 4}}, // AND, ORN, OR
-    {"NOR",
-     InputTask{2, [](auto &x) { return ~(x[0] | x[1]); }, 160.0},
-     true,
-     {2, 3, 4}},
-    {"XOR",
-     InputTask{2, [](auto &x) { return x[0] ^ x[1]; }, 160.0},
-     true,
-     {2, 3, 4}},
-    {"EQU",
-     InputTask{2, [](auto &x) { return ~(x[0] ^ x[1]); }, 320.0},
-     true,
-     {5, 6, 7}}}; // ANDN, NOR, XOR
-
-TaskSet SquareTasks{{"SQU", OutputTask{[](uint32_t x) {
-                       return sqrt(x) - floor(sqrt(x)) == 0 ? 40.0 : 0.0;
-                     }}}};
-=======
 const Task NOT = {"NOT", InputTask{1, [](auto &x) { return ~x[0]; }, 5.0},
                   false},
            NAND = {"NAND",
@@ -289,6 +254,5 @@
                     return sqrt(x) - floor(sqrt(x)) == 0 ? 40.0 : 0.0;
                   }}};
 TaskSet SquareTasks{SQU};
->>>>>>> 439cdc3b
 
 #endif