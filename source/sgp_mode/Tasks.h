#ifndef TASKS_H
#define TASKS_H

#include "CPUState.h"
#include <atomic>
#include <variant>

// An input task computes an expected output based on the inputs, and if the
// organism's output matches, it gives it a certain reward:
// `InputTask sum{ 2, [](auto &x) { return x[0] + x[1]; }, 1.0 };`
struct InputTask {
  size_t n_inputs;
  std::function<uint32_t(emp::vector<uint32_t> &)> taskFun;
  float value;
};

// An output task returns a reward based on the output the organism produced:
// OutputTask is42{ [](uint32_t x) { return x == 42 ? 2.0 : 0.0; } };`
struct OutputTask {
  std::function<float(uint32_t)> taskFun;
};

struct Task {
  std::string name;
  std::variant<InputTask, OutputTask> kind;
  bool unlimited = true;
};
<<<<<<< HEAD
// The 9 default logic tasks in Avida
// These are checked top-to-bottom and the reward is given for the first one
// that matches
emp::vector<Task> DefaultTasks{
    {"NOT", InputTask{1, [](auto &x) { return ~x[0]; }, 1.0}, false},
    {"NAND", InputTask{2, [](auto &x) { return ~(x[0] & x[1]); }, 1.0}, false},
    {"AND", InputTask{2, [](auto &x) { return x[0] & x[1]; }, 2.0}, false},
    {"ORN", InputTask{2, [](auto &x) { return x[0] | ~x[1]; }, 2.0}, false},
    {"OR", InputTask{2, [](auto &x) { return x[0] | x[1]; }, 3.0}, false},
    {"ANDN", InputTask{2, [](auto &x) { return x[0] & ~x[1]; }, 3.0}, false},
    {"NOR", InputTask{2, [](auto &x) { return ~(x[0] | x[1]); }, 4.0}, false},
    {"XOR", InputTask{2, [](auto &x) { return x[0] ^ x[1]; }, 4.0}, false},
    {"EQU", InputTask{2, [](auto &x) { return ~(x[0] ^ x[1]); }, 5.0}, false},
    {"SQU", OutputTask{[](uint32_t x) { return sqrt(x) - floor(sqrt(x)) == 0 ? float(0.5*x) : 0.0; } }}};//Is using the variable in the return value possible?

float checkTasks(CPUState &state, emp::vector<Task> &tasks) {
  if (!state.output.has_value()) {
    return 0.0;
  }
  uint32_t check = state.output.value();

  // Special case so they can't cheat at e.g. NOR (0110, 1011 --> 0)
  if (check == 0 || check == 1) {
    return 0.0;
  }

  state.output.reset();
  // Check output tasks
  for (size_t i = 0; i < tasks.size(); i++) {
    Task &task = tasks[i];
    if (std::holds_alternative<OutputTask>(task.kind) &&
        !state.usedResources->Get(i)) {
      state.usedResources->Set(i, !task.unlimited);
      float score = std::get<OutputTask>(task.kind).taskFun(check);
      if (score > 0.0) {
        if (state.host->IsHost())
          (*task.n_succeeds)++;
        else
          (*task.n_succeeds_sym)++;
        state.internalEnvironment->insert(state.internalEnvironment->begin(), sqrt(check));
        return score;
      }
    }
  }
  // Check input tasks
  emp::vector<uint32_t> inputs;
  for (size_t i = 0; i < state.input_buf.size(); i++) {
    if (state.input_buf[i] == 0)
      continue;
=======
class TaskSet {
  emp::vector<Task> tasks;
  // vector<atomic<>> doesn't work since the vector needs to copy its elements
  // on resize and atomic isn't copiable, so we need pointers
  emp::vector<emp::Ptr<std::atomic<size_t>>> n_succeeds_host;
  emp::vector<emp::Ptr<std::atomic<size_t>>> n_succeeds_sym;

public:
  TaskSet(std::initializer_list<Task> tasks) : tasks(tasks) {
    for (size_t i = 0; i < tasks.size(); i++) {
      n_succeeds_host.push_back(emp::NewPtr<std::atomic<size_t>>(0));
      n_succeeds_sym.push_back(emp::NewPtr<std::atomic<size_t>>(0));
    }
  }
>>>>>>> 4da67252

  float CheckTasks(CPUState &state, uint32_t output) {
    // Check output tasks
    for (size_t i = 0; i < tasks.size(); i++) {
      Task &task = tasks[i];
      if (std::holds_alternative<OutputTask>(task.kind) &&
          !state.used_resources->Get(i)) {
        state.used_resources->Set(i, !task.unlimited);
        float score = std::get<OutputTask>(task.kind).taskFun(output);
        if (score > 0.0) {
          if (state.host->IsHost())
            ++*n_succeeds_host[i];
          else
            ++*n_succeeds_sym[i];
          return score;
        }
      }
    }
    // Check input tasks
    // Special case so they can't cheat at e.g. NOR (0110, 1011 --> 0)
    if (output == 0 || output == 1) {
      return 0.0;
    }
    emp::vector<uint32_t> inputs;
    for (size_t i = 0; i < state.input_buf.size(); i++) {
      if (state.input_buf[i] == 0)
        continue;

      inputs = {state.input_buf[i], state.input_buf[i + 1]};
      for (size_t i = 0; i < tasks.size(); i++) {
        Task &task = tasks[i];
        if (std::holds_alternative<InputTask>(task.kind) &&
            !state.used_resources->Get(i)) {
          InputTask &itask = std::get<InputTask>(task.kind);
          if (itask.n_inputs > 1 && inputs[1] == 0)
            continue;

          if (itask.taskFun(inputs) == output) {
            state.used_resources->Set(i, !task.unlimited);
            if (state.host->IsHost())
              ++*n_succeeds_host[i];
            else
              ++*n_succeeds_sym[i];
            return itask.value;
          }
        }
      }
    }
    return 0.0f;
  }

  // Provide access to data about task completion with an iterator
  struct TaskData {
    const Task &task;
    size_t n_succeeds_host;
    size_t n_succeeds_sym;
  };

  struct Iterator {
    const TaskSet &task_set;
    size_t index;

    Iterator &operator++() {
      index++;
      return *this;
    }

    bool operator!=(const Iterator &other) { return index != other.index; }

    TaskData operator*() const {
      return TaskData{task_set.tasks[index], *task_set.n_succeeds_host[index],
                      *task_set.n_succeeds_sym[index]};
    }
  };

  Iterator begin() const { return Iterator{*this, 0}; }

  Iterator end() const { return Iterator{*this, tasks.size()}; }

  void ResetTaskData() {
    for (size_t i = 0; i < tasks.size(); i++) {
      n_succeeds_host[i]->store(0);
      n_succeeds_sym[i]->store(0);
    }
  }
};

// The 9 default logic tasks in Avida
// These are checked top-to-bottom and the reward is given for the first one
// that matches
TaskSet DefaultTasks{
    {"NOT", InputTask{1, [](auto &x) { return ~x[0]; }, 1.0}, false},
    {"NAND", InputTask{2, [](auto &x) { return ~(x[0] & x[1]); }, 1.0}, false},
    {"AND", InputTask{2, [](auto &x) { return x[0] & x[1]; }, 2.0}, false},
    {"ORN", InputTask{2, [](auto &x) { return x[0] | ~x[1]; }, 2.0}, false},
    {"OR", InputTask{2, [](auto &x) { return x[0] | x[1]; }, 3.0}, false},
    {"ANDN", InputTask{2, [](auto &x) { return x[0] & ~x[1]; }, 3.0}, false},
    {"NOR", InputTask{2, [](auto &x) { return ~(x[0] | x[1]); }, 4.0}, false},
    {"XOR", InputTask{2, [](auto &x) { return x[0] ^ x[1]; }, 4.0}, false},
    {"EQU", InputTask{2, [](auto &x) { return ~(x[0] ^ x[1]); }, 5.0}, false}};

#endif<|MERGE_RESOLUTION|>--- conflicted
+++ resolved
@@ -25,57 +25,6 @@
   std::variant<InputTask, OutputTask> kind;
   bool unlimited = true;
 };
-<<<<<<< HEAD
-// The 9 default logic tasks in Avida
-// These are checked top-to-bottom and the reward is given for the first one
-// that matches
-emp::vector<Task> DefaultTasks{
-    {"NOT", InputTask{1, [](auto &x) { return ~x[0]; }, 1.0}, false},
-    {"NAND", InputTask{2, [](auto &x) { return ~(x[0] & x[1]); }, 1.0}, false},
-    {"AND", InputTask{2, [](auto &x) { return x[0] & x[1]; }, 2.0}, false},
-    {"ORN", InputTask{2, [](auto &x) { return x[0] | ~x[1]; }, 2.0}, false},
-    {"OR", InputTask{2, [](auto &x) { return x[0] | x[1]; }, 3.0}, false},
-    {"ANDN", InputTask{2, [](auto &x) { return x[0] & ~x[1]; }, 3.0}, false},
-    {"NOR", InputTask{2, [](auto &x) { return ~(x[0] | x[1]); }, 4.0}, false},
-    {"XOR", InputTask{2, [](auto &x) { return x[0] ^ x[1]; }, 4.0}, false},
-    {"EQU", InputTask{2, [](auto &x) { return ~(x[0] ^ x[1]); }, 5.0}, false},
-    {"SQU", OutputTask{[](uint32_t x) { return sqrt(x) - floor(sqrt(x)) == 0 ? float(0.5*x) : 0.0; } }}};//Is using the variable in the return value possible?
-
-float checkTasks(CPUState &state, emp::vector<Task> &tasks) {
-  if (!state.output.has_value()) {
-    return 0.0;
-  }
-  uint32_t check = state.output.value();
-
-  // Special case so they can't cheat at e.g. NOR (0110, 1011 --> 0)
-  if (check == 0 || check == 1) {
-    return 0.0;
-  }
-
-  state.output.reset();
-  // Check output tasks
-  for (size_t i = 0; i < tasks.size(); i++) {
-    Task &task = tasks[i];
-    if (std::holds_alternative<OutputTask>(task.kind) &&
-        !state.usedResources->Get(i)) {
-      state.usedResources->Set(i, !task.unlimited);
-      float score = std::get<OutputTask>(task.kind).taskFun(check);
-      if (score > 0.0) {
-        if (state.host->IsHost())
-          (*task.n_succeeds)++;
-        else
-          (*task.n_succeeds_sym)++;
-        state.internalEnvironment->insert(state.internalEnvironment->begin(), sqrt(check));
-        return score;
-      }
-    }
-  }
-  // Check input tasks
-  emp::vector<uint32_t> inputs;
-  for (size_t i = 0; i < state.input_buf.size(); i++) {
-    if (state.input_buf[i] == 0)
-      continue;
-=======
 class TaskSet {
   emp::vector<Task> tasks;
   // vector<atomic<>> doesn't work since the vector needs to copy its elements
@@ -90,7 +39,6 @@
       n_succeeds_sym.push_back(emp::NewPtr<std::atomic<size_t>>(0));
     }
   }
->>>>>>> 4da67252
 
   float CheckTasks(CPUState &state, uint32_t output) {
     // Check output tasks
