--- conflicted
+++ resolved
@@ -42,21 +42,7 @@
   emp::vector<emp::Ptr<std::atomic<size_t>>> n_succeeds_host;
   emp::vector<emp::Ptr<std::atomic<size_t>>> n_succeeds_sym;
 
-<<<<<<< HEAD
-public:
-  TaskSet(std::initializer_list<Task> tasks) : tasks(tasks) {
-    for (size_t i = 0; i < tasks.size(); i++) {
-      n_succeeds_host.push_back(emp::NewPtr<std::atomic<size_t>>(0));
-      n_succeeds_sym.push_back(emp::NewPtr<std::atomic<size_t>>(0));
-    }
-  }
-
-  //checks if dependencies are satisfied and that there are still available resources
-  bool CanPerformTask(CPUState &state, size_t task_id) {
-    //potential start safety check or alternative to iterator in ReturnTaskDone()
-=======
   bool CanPerformTask(const CPUState &state, size_t task_id) {
->>>>>>> d564451c
     if (state.used_resources->Get(task_id)) {
       return false;
     }
@@ -228,7 +214,6 @@
 // These are checked top-to-bottom and the reward is given for the first one
 // that matches
 TaskSet LogicTasks{
-<<<<<<< HEAD
     {"NOT", InputTask{1, [](auto &x) { return ~x[0]; }, 1}, false},
     {"NAND", InputTask{2, [](auto &x) { return ~(x[0] & x[1]); }, 1.0}, false},
     {"AND",
@@ -237,7 +222,6 @@
      {0, 1}}, // NOT or NAND
     {"ORN",
      InputTask{2, [](auto &x) { return x[0] | ~x[1]; }, 100.0},
-=======
     {"NOT", InputTask{1, [](auto &x) { return ~x[0]; }, 5.0}, false},
     {"NAND", InputTask{2, [](auto &x) { return ~(x[0] & x[1]); }, 5.0}, false},
     {"AND",
@@ -246,7 +230,6 @@
      {0, 1}}, // NOT or NAND
     {"ORN",
      InputTask{2, [](auto &x) { return x[0] | ~x[1]; }, 40.0},
->>>>>>> d564451c
      true,
      {0, 1}},
     {"OR",
