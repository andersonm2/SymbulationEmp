#ifndef SGPCPU_H
#define SGPCPU_H

#include "../default_mode/Host.h"
#include "CPUState.h"
#include "GenomeLibrary.h"
#include "Instructions.h"
#include "SGPWorld.h"
#include "Tasks.h"
#include "sgpl/algorithm/execute_cpu.hpp"
#include "sgpl/hardware/Cpu.hpp"
#include "sgpl/program/Program.hpp"
#include "sgpl/spec/Spec.hpp"
#include "sgpl/utility/ThreadLocalRandom.hpp"
#include <iostream>
#include <string>

/**
 * Represents the virtual CPU and the program genome for an organism in the SGP
 * mode.
 */
class CPU {
  sgpl::Cpu<Spec> cpu;
  sgpl::Program<Spec> program;
  emp::Ptr<emp::Random> random;

public:
  CPUState state;

  /**
   * Constructs a new CPU for an ancestor organism, with either a random genome
   * or a blank genome that knows how to do a simple task depending on the
   * config setting RANDOM_ANCESTOR.
   */
  CPU(emp::Ptr<Organism> organism, emp::Ptr<SGPWorld> world,
      emp::Ptr<emp::Random> random)
      : program(CreateStartProgram(world->GetConfig())), random(random),
        state(organism, world) {
<<<<<<< HEAD
    if (world->GetConfig()->RANDOM_ANCESTOR()) {
      program = sgpl::Program<Spec>(100);
    } else {
      // Set everything to 0 - this makes them no-ops since that's the first
      // inst in the library
      program.resize(100);
      program[0].op_code = Library::GetOpCode("Global Anchor");
      program[0].tag = start_tag;

      // sharedio   r0
      // nand       r0, r0, r0
      // sharedio   r0
      // reproduce
      program[96].op_code = Library::GetOpCode("SharedIO");
      program[97].op_code = Library::GetOpCode("Nand");
      program[98].op_code = Library::GetOpCode("SharedIO");
      program[99].op_code = Library::GetOpCode("Reproduce");
    }
    cpu.InitializeAnchors(program);
    //Mutate();
=======
    cpu.InitializeAnchors(program);
>>>>>>> 439cdc3b
    state.self_completed.resize(world->GetTaskSet().NumTasks());
  }

  /**
   * Constructs a new CPU with a copy of another CPU's genome.
   */
  CPU(emp::Ptr<Organism> organism, emp::Ptr<SGPWorld> world,
      emp::Ptr<emp::Random> random, const sgpl::Program<Spec> &program)
      : program(program), random(random), state(organism, world) {
    cpu.InitializeAnchors(program);
    state.self_completed.resize(world->GetTaskSet().NumTasks());
  }

  sgpl::Program<Spec> &GetProgram() { return program; }
  
  void SetProgram(const sgpl::Program<Spec> &new_program){
      this->program = new_program;
  };

  sgpl::Cpu<Spec>& ReturnSGPLCPU(){
    return cpu;
  }

  

  /**
   * Input: The location of the organism (used for reproduction), and the number
   * of CPU cycles to run. If the organism shouldn't be allowed to reproduce,
   * then the location should be `emp::WorldPosition::invalid_id`.
   *
   * Output: None
   *
   * Purpose: Steps the CPU forward a certain number of cycles.
   */
  void RunCPUStep(emp::WorldPosition location, size_t nCycles) {
    if (!cpu.HasActiveCore()) {
      cpu.DoLaunchCore(START_TAG);
    }

    state.location = location;

    sgpl::execute_cpu<Spec>(nCycles, cpu, program, state);
  }

  /**
   * Input: None
   *
   * Output: None
   *
   * Purpose: Mutates the genome code stored in the CPU.
   */
  void Mutate() {
    program.ApplyPointMutations(0.03);
    cpu.InitializeAnchors(program);
  }
  


  const sgpl::Program<Spec> &GetProgram() const { return program; }

private:
  /**
   * Input: The instruction to print, and the context needed to print it.
   *
   * Output: None
   *
   * Purpose: Prints out the human-readable representation of a single
   * instruction.
   */
  void PrintOp(const sgpl::Instruction<Spec> &ins,
               const emp::map<std::string, size_t> &arities,
               sgpl::JumpTable<Spec, Spec::global_matching_t> &table) const {
    const std::string &name = ins.GetOpName();
    if (arities.count(name)) {
      // Simple instruction
      std::cout << "    " << emp::to_lower(name);
      for (size_t i = 0; i < 12 - name.length(); i++) {
        std::cout << ' ';
      }
      size_t arity = arities.at(name);
      bool first = true;
      for (size_t i = 0; i < arity; i++) {
        if (!first) {
          std::cout << ", ";
        }
        first = false;
        std::cout << 'r' << (int)ins.args[i];
      }
    } else {
      // Jump or anchor with a tag
      // Match the tag to the correct global anchor, then print it out as a
      // 2-letter code AA, AB, etc.
      auto match = table.MatchRegulated(ins.tag);
      std::string tag_name;
      if (match.size()) {
        size_t tag = match.front();
        tag_name += 'A' + tag / 26;
        tag_name += 'A' + tag % 26;
      } else {
        tag_name = "<nowhere>";
      }

      if (name == "JumpIfNEq" || name == "JumpIfLess") {
        std::cout << "    " << emp::to_lower(name);
        for (size_t i = 0; i < 12 - name.length(); i++) {
          std::cout << ' ';
        }
        std::cout << 'r' << (int)ins.args[0] << ", r" << (int)ins.args[1]
                  << ", " << tag_name;
      } else if (name == "Global Anchor") {
        std::cout << tag_name << ':';
      } else {
        std::cout << "<unknown " << name << ">";
      }
    }
    std::cout << '\n';
  }

public:
  /**
   * Input: None
   *
   * Output: None
   *
   * Purpose: Prints out a human-readable representation of the program code of
   * the organism's genome to standard output.
   */
  void PrintCode() {
    emp::map<std::string, size_t> arities{
        {"Nop-0", 0},     {"ShiftLeft", 1}, {"ShiftRight", 1}, {"Increment", 1},
        {"Decrement", 1}, {"Push", 1},      {"Pop", 1},        {"SwapStack", 0},
        {"Swap", 2},      {"Add", 3},       {"Subtract", 3},   {"Nand", 3},
        {"Reproduce", 0}, {"PrivateIO", 1}, {"SharedIO", 1},   {"Donate", 0},
        {"Reuptake", 1}};

    std::cout << "--------" << std::endl;
    for (auto i : program) {
      PrintOp(i, arities, cpu.GetActiveCore().GetGlobalJumpTable());
    }
  }
};

#endif<|MERGE_RESOLUTION|>--- conflicted
+++ resolved
@@ -36,30 +36,7 @@
       emp::Ptr<emp::Random> random)
       : program(CreateStartProgram(world->GetConfig())), random(random),
         state(organism, world) {
-<<<<<<< HEAD
-    if (world->GetConfig()->RANDOM_ANCESTOR()) {
-      program = sgpl::Program<Spec>(100);
-    } else {
-      // Set everything to 0 - this makes them no-ops since that's the first
-      // inst in the library
-      program.resize(100);
-      program[0].op_code = Library::GetOpCode("Global Anchor");
-      program[0].tag = start_tag;
-
-      // sharedio   r0
-      // nand       r0, r0, r0
-      // sharedio   r0
-      // reproduce
-      program[96].op_code = Library::GetOpCode("SharedIO");
-      program[97].op_code = Library::GetOpCode("Nand");
-      program[98].op_code = Library::GetOpCode("SharedIO");
-      program[99].op_code = Library::GetOpCode("Reproduce");
-    }
     cpu.InitializeAnchors(program);
-    //Mutate();
-=======
-    cpu.InitializeAnchors(program);
->>>>>>> 439cdc3b
     state.self_completed.resize(world->GetTaskSet().NumTasks());
   }
 
