--- conflicted
+++ resolved
@@ -46,7 +46,13 @@
     cpu.state.shared_completed->resize(my_world->GetTaskSet().NumTasks());
   }
 
-<<<<<<< HEAD
+  SGPHost(SGPHost &host)
+      : Host(host),
+        cpu(this, host.my_world, host.random, host.cpu), my_world(host.my_world){
+      cpu.state.shared_completed = emp::NewPtr<emp::vector<size_t>>();
+      cpu.state.shared_completed->resize(my_world->GetTaskSet().NumTasks());
+  }
+
   /**
    * Input: None
    *
@@ -55,15 +61,6 @@
    * Purpose: Perform necessary cleanup when a host dies, freeing heap-allocated
    * state and canceling any in-progress reproduction.
    */
-=======
-  SGPHost(SGPHost &host)
-      : Host(host),
-        cpu(this, host.my_world, host.random, host.cpu), my_world(host.my_world){
-      cpu.state.shared_completed = emp::NewPtr<emp::vector<size_t>>();
-      cpu.state.shared_completed->resize(my_world->GetTaskSet().NumTasks());
-  }
-
->>>>>>> e1881e5b
   ~SGPHost() {
     cpu.state.used_resources.Delete();
     cpu.state.shared_completed.Delete();
