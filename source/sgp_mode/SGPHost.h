#ifndef SGPHOST_H
#define SGPHOST_H

#include "../default_mode/Host.h"
#include "CPU.h"
#include "SGPWorld.h"
#include "emp/base/Ptr.hpp"

class SGPHost : public Host {
private:
  CPU cpu;
  emp::Ptr<SGPWorld> my_world;

public:
  /**
   * Constructs a new SGPHost as an ancestor organism, with either a random
   * genome or a blank genome that knows how to do a simple task depending on
   * the config setting RANDOM_ANCESTOR.
   */
  SGPHost(emp::Ptr<emp::Random> _random, emp::Ptr<SGPWorld> _world,
          emp::Ptr<SymConfigBase> _config, double _intval = 0.0,
          emp::vector<emp::Ptr<Organism>> _syms = {},
          emp::vector<emp::Ptr<Organism>> _repro_syms = {},
          double _points = 0.0)
<<<<<<< HEAD
      : Host(_random, _world, _config, _intval, _syms, _repro_syms,
             _points),
=======
      : Host(_random, _world, _config, _intval, _syms, _repro_syms, _points),
>>>>>>> 1728e701
        cpu(this, _world, _random) {
    my_world = _world;
    cpu.state.shared_completed = emp::NewPtr<emp::vector<size_t>>();
    cpu.state.shared_completed->resize(my_world->GetTaskSet().NumTasks());
  }

  /**
   * Constructs an SGPHost with a copy of the genome code from `old_cpu`.
   */
  SGPHost(emp::Ptr<emp::Random> _random, emp::Ptr<SGPWorld> _world,
          emp::Ptr<SymConfigBase> _config, const CPU &old_cpu,
          double _intval = 0.0, emp::vector<emp::Ptr<Organism>> _syms = {},
          emp::vector<emp::Ptr<Organism>> _repro_syms = {},
          double _points = 0.0)
<<<<<<< HEAD
      : Host(_random, _world, _config, _intval, _syms, _repro_syms,
             _points),
=======
      : Host(_random, _world, _config, _intval, _syms, _repro_syms, _points),
>>>>>>> 1728e701
        cpu(this, _world, _random, old_cpu) {
    my_world = _world;
    cpu.state.shared_completed = emp::NewPtr<emp::vector<size_t>>();
    cpu.state.shared_completed->resize(my_world->GetTaskSet().NumTasks());
  }

  SGPHost(SGPHost &host)
      : Host(host), cpu(this, host.my_world, host.random, host.cpu),
        my_world(host.my_world) {
    cpu.state.shared_completed = emp::NewPtr<emp::vector<size_t>>();
    cpu.state.shared_completed->resize(my_world->GetTaskSet().NumTasks());
  }

  /**
   * Input: None
   *
   * Output: None
   *
   * Purpose: Perform necessary cleanup when a host dies, freeing heap-allocated
   * state and canceling any in-progress reproduction.
   */
  ~SGPHost() {
    cpu.state.used_resources.Delete();
    cpu.state.shared_completed.Delete();
    // Invalidate any in-progress reproduction
    if (cpu.state.in_progress_repro != -1) {
      my_world->to_reproduce[cpu.state.in_progress_repro].second =
          emp::WorldPosition::invalid_id;
    }
  }

  /**
   * Input: None
   *
   * Output: The CPU associated with this host.
   *
   * Purpose: Allows accessing the host's CPU.
   */
  CPU &GetCPU() { return cpu; }

  /**
   * Input: The size_t value representing the location of the host.
   *
   * Output: None
   *
   * Purpose: To process the host, meaning running its program code, which can
   * include reproduction and acquisition of resources; removing dead syms; and
   * processing alive syms.
   */
  void Process(emp::WorldPosition pos) {
    if (my_world->GetUpdate() % (30 / my_config->CYCLES_PER_UPDATE()) == 0)
      cpu.state.used_resources->reset();
    // Instead of calling Host::Process, do the important stuff here
    // Our instruction handles reproduction
    if (GetDead()) {
      return;
    }

    cpu.RunCPUStep(pos, my_config->CYCLES_PER_UPDATE());

    if (HasSym()) { // let each sym do whatever they need to do
      emp::vector<emp::Ptr<Organism>> &syms = GetSymbionts();
      for (size_t j = 0; j < syms.size(); j++) {
        emp::Ptr<Organism> curSym = syms[j];
        if (GetDead()) {
          return; // If previous symbiont killed host, we're done
        }
        // sym position should have host index as id and
        // position in syms list + 1 as index (0 as fls index)
        emp::WorldPosition sym_pos = emp::WorldPosition(j + 1, pos.GetIndex());
        if (!curSym->GetDead()) {
          curSym->Process(sym_pos);
        }
        if (curSym->GetDead()) {
          syms.erase(syms.begin() + j); // if the symbiont dies during their
                                        // process, remove from syms list
          curSym.Delete();
        }
      } // for each sym in syms
    }   // if org has syms
    GrowOlder();
  }

  /**
   * Input: None.
   *
   * Output: A new host with same properties as this host.
   *
   * Purpose: To avoid creating an organism via constructor in other methods.
   */
  emp::Ptr<Organism> MakeNew() {
    emp::Ptr<SGPHost> host_baby =
        emp::NewPtr<SGPHost>(random, my_world, my_config, cpu, GetIntVal());
    // This organism is reproducing, so it must have gotten off the queue
    cpu.state.in_progress_repro = -1;
    return host_baby;
  }

  /**
   * Input: None
   *
   * Output: None
   *
   * Purpose: To mutate the code in the genome of this host.
   */
  void Mutate() {
    Host::Mutate();

    cpu.Mutate();
  }
};

#endif<|MERGE_RESOLUTION|>--- conflicted
+++ resolved
@@ -22,12 +22,7 @@
           emp::vector<emp::Ptr<Organism>> _syms = {},
           emp::vector<emp::Ptr<Organism>> _repro_syms = {},
           double _points = 0.0)
-<<<<<<< HEAD
-      : Host(_random, _world, _config, _intval, _syms, _repro_syms,
-             _points),
-=======
       : Host(_random, _world, _config, _intval, _syms, _repro_syms, _points),
->>>>>>> 1728e701
         cpu(this, _world, _random) {
     my_world = _world;
     cpu.state.shared_completed = emp::NewPtr<emp::vector<size_t>>();
@@ -42,12 +37,7 @@
           double _intval = 0.0, emp::vector<emp::Ptr<Organism>> _syms = {},
           emp::vector<emp::Ptr<Organism>> _repro_syms = {},
           double _points = 0.0)
-<<<<<<< HEAD
-      : Host(_random, _world, _config, _intval, _syms, _repro_syms,
-             _points),
-=======
       : Host(_random, _world, _config, _intval, _syms, _repro_syms, _points),
->>>>>>> 1728e701
         cpu(this, _world, _random, old_cpu) {
     my_world = _world;
     cpu.state.shared_completed = emp::NewPtr<emp::vector<size_t>>();
