--- conflicted
+++ resolved
@@ -134,40 +134,6 @@
   state.input_buf.push(next);
 });
 INST(Donate, {
-<<<<<<< HEAD
-  if (state.world->GetConfig()->DONATION_STEAL_INST()){
-      if (state.host->IsHost())
-          return;
-      if (emp::Ptr<Organism> host = state.host->GetHost()) {
-        // Donate 20% of the total points of the symbiont-host system
-        // This way, a sym can donate e.g. 40 or 60 percent of their points in a
-        // couple of instructions
-        double to_donate =
-            fmin(state.host->GetPoints(),
-                (state.host->GetPoints() + host->GetPoints()) * 0.20);
-        state.world->GetSymDonatedDataNode().WithMonitor(
-            [=](auto &m) { m.AddDatum(to_donate); });
-        host->AddPoints(to_donate);
-        state.host->AddPoints(-to_donate);
-      }
-  }
-});
-INST(Steal, {
-  if (state.world->GetConfig()->DONATION_STEAL_INST()){
-      if (state.host->IsHost())
-        return;
-      if (emp::Ptr<Organism> host = state.host->GetHost()) {
-        // Steal 20% of the total points of the symbiont-host system
-        // This way, a sym can steal e.g. 40 or 60 percent of their points in a
-        // couple of instructions
-        double to_steal =
-            fmin(host->GetPoints(),
-                (state.host->GetPoints() + host->GetPoints()) * 0.20);
-        state.world->GetSymStolenDataNode().WithMonitor(
-            [=](auto &m) { m.AddDatum(to_steal); });
-        host->AddPoints(-to_steal);
-        state.host->AddPoints(to_steal);
-=======
   if (state.host->IsHost())
     return;
   if (emp::Ptr<Organism> host = state.host->GetHost()) {
@@ -198,9 +164,7 @@
         [=](auto &m) { m.AddDatum(to_steal); });
     host->AddPoints(-to_steal);
     state.host->AddPoints(to_steal * (1.0 - state.world->GetConfig()->STEAL_PENALTY()));
->>>>>>> 8a4e4afa
   }
-}
 });
 
 INST(Reuptake, {
