#ifndef SGP_DATA_NODES_H
#define SGP_DATA_NODES_H

#include "SGPWorld.h"

void SGPWorld::CreateDataFiles() {
  std::string file_ending =
      "_SEED" + std::to_string(my_config->SEED()) + ".data";
<<<<<<< HEAD
  SymWorld::CreateDateFiles();
  if(my_config->DONATION_STEAL_INST()){
    SetupSymDonatedFile(my_config->FILE_PATH() + "SymDonated" +
=======
  // SGP mode doesn't need int val files, and they have significant performance
  // overhead. Only the transmission file needs to be created for this mode.
  SetUpTransmissionFile(my_config->FILE_PATH() + "TransmissionRates" +
                        my_config->FILE_NAME() + file_ending)
      .SetTimingRepeat(my_config->DATA_INT());
  SetupSymDonatedFile(my_config->FILE_PATH() + "SymDonated" +
>>>>>>> 7a9a4c32
                      my_config->FILE_NAME() + file_ending)
      .SetTimingRepeat(my_config->DATA_INT());
  }
  if(my_config->TASK_TYPE() == 1){
    SetupTasksFile(my_config->FILE_PATH() + "Tasks" + my_config->FILE_NAME() +
                 file_ending)
        .SetTimingRepeat(my_config->DATA_INT());
  }else if(my_config->TASK_TYPE() == 0){
          SetupHostSquareFrequencyFile(my_config->FILE_PATH() + "Host_Square" + my_config->FILE_NAME() +
                 file_ending)
              .SetTimingRepeat(my_config->DATA_INT());
          SetupSymSquareFrequencyFile(my_config->FILE_PATH() + "Sym_Square" + my_config->FILE_NAME() +
                        file_ending)
                .SetTimingRepeat(my_config->DATA_INT());
  }
}

emp::DataFile &SGPWorld::SetupTasksFile(const std::string &filename) {
  auto &file = SetupFile(filename);
  file.AddVar(update, "update", "Update");
  SetupTasksNodes();
  int i = 0;
  for (auto data : task_set) {
    file.AddTotal(data_node_host_tasks[i], "host_task_" + data.task.name,
                  "Host completions of " + data.task.name, true);
    file.AddTotal(data_node_sym_tasks[i], "sym_task_" + data.task.name,
                  "Symbiont completions of " + data.task.name, true);
    i++;
  }
  file.PrintHeaderKeys();

  return file;
}

emp::DataFile &SGPWorld::SetupHostSquareFrequencyFile(const std::string &filename) {
  auto &file = SetupFile(filename);
  file.AddVar(update, "update", "Update");
    std::function<void(std::ostream &)> in_fun = [this](std::ostream & os){
    std::map<uint32_t, uint32_t>squareData = task_set.GetSquareFrequencyData(1);
    std::map<uint32_t, uint32_t>::iterator dataGrabber = squareData.begin();
  while (dataGrabber != squareData.end()){
        os << dataGrabber->first;
        os << ": ";
        os << dataGrabber->second;
        os << "; ";
        dataGrabber++;
        }
  };
  file.Add(in_fun, "host_square_frequencies", "Host number of repeats for each square");
  file.PrintHeaderKeys();
  return file;
}

emp::DataFile &SGPWorld::SetupSymSquareFrequencyFile(const std::string &filename) {
  auto &file = SetupFile(filename);
  file.AddVar(update, "update", "Update");
  std::function<void(std::ostream &)> in_fun = [this](std::ostream & os){
      std::map<uint32_t, uint32_t>squareData = task_set.GetSquareFrequencyData(0);
      std::map<uint32_t, uint32_t>::iterator dataGrabber = squareData.begin();
      while (dataGrabber != squareData.end()){
            os << dataGrabber->first;
            os << ": ";
            os << dataGrabber->second;
            os << "; ";
            dataGrabber++;
            }
  };
  file.Add(in_fun, "sym_square_frequencies", "Symbiont number of repeats for each square");
  file.PrintHeaderKeys();
  return file;
}



emp::DataFile &SGPWorld::SetupSymDonatedFile(const std::string &filename) {
  auto &file = SetupFile(filename);
  file.AddVar(update, "update", "Update");
  GetSymEarnedDataNode();
  file.AddTotal(data_node_sym_earned->UnsynchronizedGetMonitor(),
                "sym_points_earned", "Points earned by symbionts", true);
  GetSymDonatedDataNode();
  file.AddFun<size_t>(
      [&]() {
        return data_node_sym_donated->UnsynchronizedGetMonitor().GetCount();
      },
      "sym_donate_calls", "Number of donate calls");
  file.AddTotal(data_node_sym_donated->UnsynchronizedGetMonitor(),
                "sym_points_donated", "Points donated by symbionts", true);
  GetSymStolenDataNode();
  file.AddFun<size_t>(
      [&]() {
        return data_node_sym_stolen->UnsynchronizedGetMonitor().GetCount();
      },
      "sym_steal_calls", "Number of steal calls");
  file.AddTotal(data_node_sym_stolen->UnsynchronizedGetMonitor(),
                "sym_points_stolen", "Points stolen by symbionts", true);
  file.PrintHeaderKeys();

  return file;
}

void SGPWorld::SetupTasksNodes() {
  if (!data_node_host_tasks.size()) {
    data_node_host_tasks.resize(task_set.NumTasks());
    data_node_sym_tasks.resize(task_set.NumTasks());
    OnUpdate([&](auto) {
      int i = 0;
      for (auto data : task_set) {
        data_node_host_tasks[i].AddDatum(data.n_succeeds_host);
        data_node_sym_tasks[i].AddDatum(data.n_succeeds_sym);
        i++;
      }
      task_set.ResetTaskData();
    });
  }
}

SyncDataMonitor<double> &SGPWorld::GetSymEarnedDataNode() {
  if (!data_node_sym_earned) {
    data_node_sym_earned.New();
  }
  return *data_node_sym_earned;
}

SyncDataMonitor<double> &SGPWorld::GetSymDonatedDataNode() {
  if (!data_node_sym_donated) {
    data_node_sym_donated.New();
  }
  return *data_node_sym_donated;
}

SyncDataMonitor<double> &SGPWorld::GetSymStolenDataNode() {
  if (!data_node_sym_stolen) {
    data_node_sym_stolen.New();
  }
  return *data_node_sym_stolen;
}

#endif<|MERGE_RESOLUTION|>--- conflicted
+++ resolved
@@ -6,18 +6,12 @@
 void SGPWorld::CreateDataFiles() {
   std::string file_ending =
       "_SEED" + std::to_string(my_config->SEED()) + ".data";
-<<<<<<< HEAD
-  SymWorld::CreateDateFiles();
-  if(my_config->DONATION_STEAL_INST()){
-    SetupSymDonatedFile(my_config->FILE_PATH() + "SymDonated" +
-=======
   // SGP mode doesn't need int val files, and they have significant performance
   // overhead. Only the transmission file needs to be created for this mode.
   SetUpTransmissionFile(my_config->FILE_PATH() + "TransmissionRates" +
                         my_config->FILE_NAME() + file_ending)
       .SetTimingRepeat(my_config->DATA_INT());
   SetupSymDonatedFile(my_config->FILE_PATH() + "SymDonated" +
->>>>>>> 7a9a4c32
                       my_config->FILE_NAME() + file_ending)
       .SetTimingRepeat(my_config->DATA_INT());
   }
