--- conflicted
+++ resolved
@@ -150,14 +150,7 @@
   virtual void SetSymbionts(emp::vector<emp::Ptr<Organism>> _in) {
     std::cout << "SetSymbionts called from Organism" << std::endl;
     throw "Organism method called!";}
-<<<<<<< HEAD
-  virtual void AddSymbiont(emp::Ptr<Organism> _in)
-=======
-  virtual void SetResTypes(std::set<int> _in) {
-    std::cout << "SetResTypes called from Organism" << std::endl;
-    throw "Organism method called!";}
   virtual int AddSymbiont(emp::Ptr<Organism> _in)
->>>>>>> a226df07
    {std::cout << "AddSymbiont called from Organism" << std::endl;
      throw "Organism method called!";}
   virtual void AddReproSym(emp::Ptr<Organism> _in) {
