### DEFAULT ###
# Default settings group

set SEED 11                    # What value should the random seed be? If seed <= 0, then it is randomly re-chosen.
set DATA_INT 1                 # How frequently, in updates, should data print?
set MUTATION_SIZE 0            # Standard deviation of the distribution to mutate by
set HORIZ_MUTATION_SIZE 0      # Standard deviation of the distribution to mutate by for horizontal transmission, if -1 MUTATION_SIZE used
set MUTATION_RATE 0            # Value 0 to 1 of probability of mutation
set HORIZ_MUTATION_RATE 0      # Value 0 to 1 of probability of mutation for horizontal transmission, if -1 MUTATION_RATE used
set SYNERGY 5                  # Amount symbiont's returned resources should be multiplied by
set VERTICAL_TRANSMISSION 0    # Value 0 to 1 of probability of symbiont vertically transmitting when host reproduces
set HOST_INT -2                # Interaction value from -1 to 1 that hosts should have initially, -2 for random
set SYM_INT -1                 # Interaction value from -1 to 1 that symbionts should have initially, -2 for random
set GRID_X 100                 # Width of the world, just multiplied by the height to get total size
set GRID_Y 100                 # Height of world, just multiplied by width to get total size
set POP_SIZE 1000              # Starting size of the host population, -1 for full starting population
set UPDATES 1001               # Number of updates to run before quitting
set RES_DISTRIBUTE 50          # Number of resources to give to each host each update if they are available
set LIMITED_RES_TOTAL -1       # Number of total resources available over the entire run, -1 for unlimited
<<<<<<< HEAD
set SYM_LIMIT 1                # Number of symbiont allowed to infect a single host
set LYSIS 1                    # Should lysis occur? 0 for no, 1 for yes
set HORIZ_TRANS 1              # Should non-lytic horizontal transmission occur? 0 for no, 1 for yes
set BURST_SIZE 10              # If there is lysis, this is how many symbionts should be produced during lysis. This will be divided by burst_time and that many symbionts will be produced every update
set BURST_TIME 10              # If lysis enabled, this is how many updates will pass before lysis occurs
set HOST_REPRO_RES 1000        # How many resources required for host reproduction
set SYM_LYSIS_RES 1            # How many resources required for symbiont to create offspring for lysis each update
=======
set SYM_LIMIT 999999999        # Number of symbiont allowed to infect a single host
set LYSIS 1                    # Should lysis occur? 0 for no, 1 for yes
set HORIZ_TRANS 0              # Should non-lytic horizontal transmission occur? 0 for no, 1 for yes
set BURST_SIZE 999999999       # If there is lysis, this is how many symbionts should be produced during lysis. This will be divided by burst_time and that many symbionts will be produced every update
set BURST_TIME 100             # If lysis enabled, this is how many updates will pass before lysis occurs
set HOST_REPRO_RES 600         # How many resources required for host reproduction
set SYM_LYSIS_RES 10           # How many resources required for symbiont to create offspring for lysis each update
>>>>>>> 6415ea75
set SYM_HORIZ_TRANS_RES 100    # How many resources required for symbiont non-lytic horizontal transmission
set START_MOI 0                # Ratio of symbionts to hosts that experiment should start with
set FREE_LIVING_PHAGE 1        # Can symbionts freely live outside the host?
set PHAGE_EXCLUDE 1            # Do phage have a reduced chance of entering a host if that host already contains phage
set GRID 0                     # Do offspring get placed immediately next to parents on grid, same for symbiont spreading
set FILE_PATH                  # Output file path
set FILE_NAME _data_           # Root output file name<|MERGE_RESOLUTION|>--- conflicted
+++ resolved
@@ -17,15 +17,6 @@
 set UPDATES 1001               # Number of updates to run before quitting
 set RES_DISTRIBUTE 50          # Number of resources to give to each host each update if they are available
 set LIMITED_RES_TOTAL -1       # Number of total resources available over the entire run, -1 for unlimited
-<<<<<<< HEAD
-set SYM_LIMIT 1                # Number of symbiont allowed to infect a single host
-set LYSIS 1                    # Should lysis occur? 0 for no, 1 for yes
-set HORIZ_TRANS 1              # Should non-lytic horizontal transmission occur? 0 for no, 1 for yes
-set BURST_SIZE 10              # If there is lysis, this is how many symbionts should be produced during lysis. This will be divided by burst_time and that many symbionts will be produced every update
-set BURST_TIME 10              # If lysis enabled, this is how many updates will pass before lysis occurs
-set HOST_REPRO_RES 1000        # How many resources required for host reproduction
-set SYM_LYSIS_RES 1            # How many resources required for symbiont to create offspring for lysis each update
-=======
 set SYM_LIMIT 999999999        # Number of symbiont allowed to infect a single host
 set LYSIS 1                    # Should lysis occur? 0 for no, 1 for yes
 set HORIZ_TRANS 0              # Should non-lytic horizontal transmission occur? 0 for no, 1 for yes
@@ -33,7 +24,6 @@
 set BURST_TIME 100             # If lysis enabled, this is how many updates will pass before lysis occurs
 set HOST_REPRO_RES 600         # How many resources required for host reproduction
 set SYM_LYSIS_RES 10           # How many resources required for symbiont to create offspring for lysis each update
->>>>>>> 6415ea75
 set SYM_HORIZ_TRANS_RES 100    # How many resources required for symbiont non-lytic horizontal transmission
 set START_MOI 0                # Ratio of symbionts to hosts that experiment should start with
 set FREE_LIVING_PHAGE 1        # Can symbionts freely live outside the host?
