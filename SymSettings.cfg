### DEFAULT ###
# Default settings group

set SEED 17                    # What value should the random seed be? If seed <= 0, then it is randomly re-chosen.
set DATA_INT 100               # How frequently, in updates, should data print?
set MUTATION_SIZE 0.002        # Standard deviation of the distribution to mutate by
set VERT_MUTATION_SIZE 0.002   # Standard deviation of the distribution to mutate by
set HORIZ_MUTATION_SIZE 0.002  # Standard deviation of the distribution to mutate by
set MUTATION_RATE 0.002        # Value 0 to 1 of probability of mutation
set SYNERGY 5                  # Amount symbiont's returned resources should be multiplied by
<<<<<<< HEAD
set VERTICAL_TRANSMISSION 0.1  # Value 0 to 1 of probability of symbiont vertically transmitting when host reproduces
=======
set VERTICAL_TRANSMISSION 0.5  # Value 0 to 1 of probability of symbiont vertically transmitting when host reproduces
>>>>>>> upstream/refactor
set HOST_INT -2                # Interaction value from -1 to 1 that hosts should have initially, -2 for random
set SYM_INT -2                 # Interaction value from -1 to 1 that symbionts should have initially, -2 for random
set GRID_X 100                 # Width of the world, just multiplied by the height to get total size
set GRID_Y 100                 # Height of world, just multiplied by width to get total size
set POP_SIZE -1                # Starting size of the host population, -1 for full starting population
set UPDATES 1001               # Number of updates to run before quitting
set RES_DISTRIBUTE 100         # Number of resources to give to each host each update if they are available
set LIMITED_RES_TOTAL -1       # Number of total resources available over the entire run, -1 for unlimited
set SYM_LIMIT 1                # Number of symbiont allowed to infect a single host
set LYSIS 0                    # Should lysis occur? 0 for no, 1 for yes
set HORIZ_TRANS 1              # Should non-lytic horizontal transmission occur? 0 for no, 1 for yes
set BURST_SIZE 4               # If there is lysis, this is how many symbionts should be produced during lysis. This will be divided by burst_time and that many symbionts will be produced every update
set BURST_TIME 2               # If lysis enabled, this is how many updates will pass before lysis occurs
set HOST_REPRO_RES 1000        # How many resources required for host reproduction
set SYM_LYSIS_RES 0.3          # How many resources required for symbiont to create offspring for lysis each update
set SYM_HORIZ_TRANS_RES 100    # How many resources required for symbiont non-lytic horizontal transmission
set START_MOI 1                # Ratio of symbionts to hosts that experiment should start with
set GRID 0                     # Do offspring get placed immediately next to parents on grid, same for symbiont spreading
set FILE_PATH                  # Output file path
set FILE_NAME _Test            # Root output file name
<|MERGE_RESOLUTION|>--- conflicted
+++ resolved
@@ -8,11 +8,7 @@
 set HORIZ_MUTATION_SIZE 0.002  # Standard deviation of the distribution to mutate by
 set MUTATION_RATE 0.002        # Value 0 to 1 of probability of mutation
 set SYNERGY 5                  # Amount symbiont's returned resources should be multiplied by
-<<<<<<< HEAD
-set VERTICAL_TRANSMISSION 0.1  # Value 0 to 1 of probability of symbiont vertically transmitting when host reproduces
-=======
 set VERTICAL_TRANSMISSION 0.5  # Value 0 to 1 of probability of symbiont vertically transmitting when host reproduces
->>>>>>> upstream/refactor
 set HOST_INT -2                # Interaction value from -1 to 1 that hosts should have initially, -2 for random
 set SYM_INT -2                 # Interaction value from -1 to 1 that symbionts should have initially, -2 for random
 set GRID_X 100                 # Width of the world, just multiplied by the height to get total size
