### DEFAULT ###
# Default settings group

set SEED 10                  # What value should the random seed be?
set MUTATION_RATE 0.002      # Standard deviation of the distribution to mutate by
set SYNERGY 5                # Amount symbiont's returned resources should be multiplied by
set VERTICAL_TRANSMISSION 0  # Value 0 to 1 of probability of symbiont vertically transmitting when host reproduces
set HOST_INT -2               # Interaction value from -1 to 1 that hosts should have initially, -2 for random
set SYM_INT -1                # Interaction value from -1 to 1 that symbionts should have initially, -2 for random
set GRID_X 100                 # Width of the world, just multiplied by the height to get total size
set GRID_Y 100                 # Height of world, just multiplied by width to get total size
<<<<<<< HEAD
set UPDATES 5001                # Number of updates to run before quitting
set SYM_LIMIT 1              # Number of symbiont allowed to infect a single host
set LYSIS 0                  # Should lysis occur? 0 for no, 1 for yes
set HORIZ_TRANS 1            # Should non-lytic horizontal transmission occur? 0 for no, 1 for yes
=======
set UPDATES 1001                # Number of updates to run before quitting
set SYM_LIMIT 100              # Number of symbiont allowed to infect a single host
set LYSIS 1                  # Should lysis occur? 0 for no, 1 for yes
set HORIZ_TRANS 0            # Should non-lytic horizontal transmission occur? 0 for no, 1 for yes
>>>>>>> 7f8f8408
set BURST_SIZE 10            # If there is lysis, this is how many symbionts should be produced during lysis. This will be divided by burst_time and that many symbionts will be produced every update
set BURST_TIME 10            # If lysis enabled, this is how many updates will pass before lysis occurs
set HOST_REPRO_RES 1000      # How many resources required for host reproduction
set SYM_LYSIS_RES 100         # How many resources required for symbiont to create offspring for lysis each update
set SYM_HORIZ_TRANS_RES 100  # How many resources required for symbiont non-lytic horizontal transmission
set GRID 0                   # Do offspring get placed immediately next to parents on grid, same for symbiont spreading
set FILE_PATH       # Output file location, leave blank for current folder
set FILE_NAME LYSIS_TEST      # Root output file name<|MERGE_RESOLUTION|>--- conflicted
+++ resolved
@@ -9,17 +9,10 @@
 set SYM_INT -1                # Interaction value from -1 to 1 that symbionts should have initially, -2 for random
 set GRID_X 100                 # Width of the world, just multiplied by the height to get total size
 set GRID_Y 100                 # Height of world, just multiplied by width to get total size
-<<<<<<< HEAD
 set UPDATES 5001                # Number of updates to run before quitting
 set SYM_LIMIT 1              # Number of symbiont allowed to infect a single host
 set LYSIS 0                  # Should lysis occur? 0 for no, 1 for yes
 set HORIZ_TRANS 1            # Should non-lytic horizontal transmission occur? 0 for no, 1 for yes
-=======
-set UPDATES 1001                # Number of updates to run before quitting
-set SYM_LIMIT 100              # Number of symbiont allowed to infect a single host
-set LYSIS 1                  # Should lysis occur? 0 for no, 1 for yes
-set HORIZ_TRANS 0            # Should non-lytic horizontal transmission occur? 0 for no, 1 for yes
->>>>>>> 7f8f8408
 set BURST_SIZE 10            # If there is lysis, this is how many symbionts should be produced during lysis. This will be divided by burst_time and that many symbionts will be produced every update
 set BURST_TIME 10            # If lysis enabled, this is how many updates will pass before lysis occurs
 set HOST_REPRO_RES 1000      # How many resources required for host reproduction
@@ -27,4 +20,4 @@
 set SYM_HORIZ_TRANS_RES 100  # How many resources required for symbiont non-lytic horizontal transmission
 set GRID 0                   # Do offspring get placed immediately next to parents on grid, same for symbiont spreading
 set FILE_PATH       # Output file location, leave blank for current folder
-set FILE_NAME LYSIS_TEST      # Root output file name+set FILE_NAME TEST      # Root output file name