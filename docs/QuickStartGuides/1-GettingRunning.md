# Default Mode

Symbulation allows you to compile your C++ to either:

<<<<<<< HEAD
* running at the command line (e.g., native machine code) and
* running in the web browser (e.g., javascript assembly code).
=======
- run at the command line (e.g., native machine code) and
- run in the web browser (e.g., javascript assembly code).
>>>>>>> acc1ea92

This how-to aims to walk you through all the nitty gritty required to
successfully compile a simple "default" executable for running at the command line.

## Install: Native C++ Compiler

In the Unix-verse (e.g., Linux / MacOS) commonly used compilers include `gcc` and `clang`. From this point onwards, we assume that you're working with `gcc`.  
Unless you really know what you're doing, you'll want to have `gcc` installed. The good news is: you might already!

Bring up a terminal and try entering:

```shell
which gcc
```

If `which` spits out a path, then you have `gcc` installed! If `which`
says "not found," you'll need to go ahead and install `gcc`. For
Linux users, your package manager (e.g., `yum`, `apt`, etc.) is probably
the way to go about this. For MacOS users, you'll need to get Apple's
"Command Line Tools for Xcode." Either way, give it a quick web search
(e.g., "install gcc on [my operating system]") and there should be
plenty of how-to guides that walk you through step-by-step.

For Windows users, things are a bit more complicated.
We recommend using [Windows Subsystem for Linux](https://docs.microsoft.com/en-us/windows/wsl/) and then following the steps above for `gcc`.

## Compile & Run: Command Line

Assuming you haven't already pulled down a clone of Symbulation, let's
get your working environment all set. 

### Using Cookiecutter
The easiest thing to do is use our Cookiecutter template.

- Install the latest Cookiecutter:

    ```shell
    pip install -U cookiecutter
    ```

- Generate a Symbulation project:
    ```shell
    cookiecutter https://github.com/anyaevostinar/SymbulationProjectTemplate.git
    ```

- Change directory into your newly created project:
    ```
    cd SymbulationProject
    ```

### Without Cookiecutter
If you have something against delicious cookies and want to do without Cookiecutter, here are the steps. (Note that these steps don't include making Data and Analysis files, which is assumed for the rest of the guide. If you are doing it this way, we assume you have your own preference for organizing things.)

1. Clone Symbulation:
    ```shell
    git clone https://github.com/anyaevostinar/SymbulationEmp
    ```

2. In the same level as `SymbulationEmp`, you will need a recursive copy of Empirical: 

    ```shell
    git clone --recursive https://github.com/devosoft/Empirical.git 
    ```

### Compiling

Regardless of how you got everything downloaded, it's now time to compile!

```shell
cd SymbulationEmp
make
```

Which command you use to run the executable depends on your version.
If you are using version 0.1:
```
./symbulation
```

If you are using a later version (or the `refactor` branch, which has the development version):
```shell
./symbulation_default
```

You can make changes to the file `SymSettings.cfg` to change the configuration options without needing to recompile.
These can also be altered at the command line:
```
./<executable file> -<Option to change> <new value>
```

For example:
```
./symbulation_default -VERTICAL_TRANSMISSION 0.5
```

To see how to use our workflow and scripts to collect and analyze data, please proceed to the [Collecting Data](https://symbulation.readthedocs.io/en/latest/QuickStartGuides/2-CollectingData.html) quickstart guide!

## Install: Web GUI

These instructions are for if you want to make *changes* to the web GUI and run it locally. You don't need to do this to be able to use Symbulation's web browser; you can instead access it here: [https://anyaevostinar.github.io/SymbulationEmp/web/symbulation.html](https://anyaevostinar.github.io/SymbulationEmp/web/symbulation.html).

First, you'll need Emscripten. 
We recommend putting it in the same directory that you have SymbulationEmp and Empirical:

```
git clone https://github.com/emscripten-core/emsdk.git
cd emsdk
./emsdk install 2.0.5
./emsdk activate 2.0.5
```

Then every time that you want to build and run Symbulation's web GUI, you'll need to load Emscripten into your `PATH` for a given terminal session. If you've closed and opened a new terminal, you'll need to do this again (this is what people usually forget to do after they've been away for a while):

```
cd emsdk
source ./emsdk_env.sh
```

Then navigate back to SymbulationEmp and build the web version:

```
cd SymbulationEmp
make web
```

<<<<<<< HEAD
```shell
./symbulation_default
```

## Web

You don't need to do this to be able to use Symbulation's web browser since it is hosted here: [https://anyaevostinar.github.io/SymbulationEmp/web/symbulation.html](https://anyaevostinar.github.io/SymbulationEmp/web/symbulation.html).

However, if you want to make changes to the web GUI and run it locally, this is how you do that.

First, you'll need Emscripten, we recommend putting it in the same directory that you have SymbulationEmp and Empirical:

```
git clone https://github.com/emscripten-core/emsdk.git
cd emsdk
./emsdk install 2.0.5
./emsdk activate 2.0.5
```

Then every time that you want to build and run Symbulation's web GUI, you'll need to load Emscripten into your `PATH` for a given terminal session. If you've closed and opened a new terminal, you'll need to do this again (this is what people usually forget to do after they've been away for a while):

```
cd emsdk
source ./emsdk_env.sh
```

Then navigate back to SymbulationEmp and build the web version:

```
cd SymbulationEmp
make web
```

=======
>>>>>>> acc1ea92
Now you have the website all built and in the `web` folder, so just navigate into that and run a website from it using Python's handy local webserver (you need Python 3.5 or above for this):

```
cd web
python3 -m http.server
```

You should then be able to go to [http://localhost:8000/](http://localhost:8000/) to see you custom run Symbulation GUI!
<|MERGE_RESOLUTION|>--- conflicted
+++ resolved
@@ -2,13 +2,8 @@
 
 Symbulation allows you to compile your C++ to either:
 
-<<<<<<< HEAD
 * running at the command line (e.g., native machine code) and
 * running in the web browser (e.g., javascript assembly code).
-=======
-- run at the command line (e.g., native machine code) and
-- run in the web browser (e.g., javascript assembly code).
->>>>>>> acc1ea92
 
 This how-to aims to walk you through all the nitty gritty required to
 successfully compile a simple "default" executable for running at the command line.
@@ -134,7 +129,6 @@
 make web
 ```
 
-<<<<<<< HEAD
 ```shell
 ./symbulation_default
 ```
@@ -168,8 +162,6 @@
 make web
 ```
 
-=======
->>>>>>> acc1ea92
 Now you have the website all built and in the `web` folder, so just navigate into that and run a website from it using Python's handy local webserver (you need Python 3.5 or above for this):
 
 ```
